# Owner(s): ["module: sparse"]

import torch
import random
import itertools
from torch.testing import get_all_complex_dtypes, get_all_fp_dtypes, floating_and_complex_types, make_tensor
from torch.testing._internal.common_cuda import SM53OrLater, SM80OrLater, TEST_CUSPARSE_GENERIC
from torch.testing._internal.common_utils import \
    (TEST_WITH_ROCM, TestCase, run_tests, load_tests, coalescedonoff)
from torch.testing._internal.common_device_type import \
    (ops, instantiate_device_type_tests, dtypes, dtypesIfCUDA, onlyCPU, onlyCUDA, skipCUDAIfNoCusparseGeneric,
     precisionOverride, skipMeta, skipCUDAIf, skipCPUIfNoMklSparse)
from torch.testing._internal.common_methods_invocations import (sparse_csr_unary_ufuncs, )
from torch.testing._internal.common_cuda import _get_torch_cuda_version
from torch.testing._internal.common_dtype import floating_types, get_all_dtypes
from test_sparse import CUSPARSE_SPMM_COMPLEX128_SUPPORTED

# load_tests from torch.testing._internal.common_utils is used to automatically filter tests for
# sharding on sandcastle. This line silences flake warnings
load_tests = load_tests

def _check_cusparse_triangular_solve_available():
    version = _get_torch_cuda_version()
    # cusparseSpSM was added in 11.3.1 but we don't have access to patch version
    min_supported_version = (11, 4)
    return version >= min_supported_version

def _check_cusparse_spgemm_available():
    # cusparseSpGEMM was added in 11.0
    version = _get_torch_cuda_version()
    min_supported_version = (11, 0)
    return version >= min_supported_version

<<<<<<< HEAD
def _check_cusparse_sddmm_available():
    version = _get_torch_cuda_version()
    # cusparseSDDMM was added in 11.2.1 but we don't have access to patch version
    min_supported_version = (11, 3)
    return version >= min_supported_version

=======
>>>>>>> d0eff8d8
# This should be just an import from test_linalg instead of code duplication
# but https://github.com/pytorch/pytorch/pull/63511#discussion_r733989701
def _test_addmm_addmv(test_case, f, t, m, v, *, alpha=None, beta=None, transpose_out=False, layout=torch.strided, all_sparse=False):
    """
    Unified test for checking `f(t, m, v, alpha=alpha, beta=beta)` computation,
    where f is `torch.addmv` or `torch.addmm`.
    `transpose_out` controls whether the out argument is in column-major order.
    `layout` controls whether `m` is converted to specified layout or not.
    Custom behaviour is implemented only for torch.sparse_csr layout.
    """
    dtype = t.dtype
    numpy_dtype = dtype
    if dtype in {torch.bfloat16}:
        numpy_dtype = torch.float
    if dtype.is_complex:
        alpha = 0.9 + 0.3j if alpha is None else alpha
        beta = 0.5 + 0.6j if beta is None else beta
    else:
        alpha = 1.2 if alpha is None else alpha
        beta = 0.8 if beta is None else beta

    def convert_layout(mat):
        if layout == torch.sparse_csr:
            return mat.to_sparse_csr()
        else:
            assert mat.layout == layout
            return mat

    if all_sparse:
        res1 = f(*map(convert_layout, (t, m, v)), alpha=alpha, beta=beta)
        res1 = res1.to_dense()
    else:
        res1 = f(t, convert_layout(m), v, alpha=alpha, beta=beta)
    res2 = torch.full_like(res1, float('nan'))
    if transpose_out:
        res2 = res2.t().clone(memory_format=torch.contiguous_format).t()
    f(t, convert_layout(m), v, alpha=alpha, beta=beta, out=res2)
    res3 = alpha * (m.to(numpy_dtype).cpu().numpy() @ v.to(numpy_dtype).cpu().numpy())
    if beta != 0:
        res3 += (beta * t).to(numpy_dtype).cpu().numpy()
    res3 = torch.from_numpy(res3).to(dtype)
    test_case.assertEqual(res1, res2)
    test_case.assertEqual(res1, res3)


class TestSparseCSRSampler(TestCase):

    def test_make_crow_indices(self):
        # Here we test the correctness of the crow_indices algorithm
        # and testing it on CPU and with int32 dtype will be
        # sufficient.
        device = torch.device('cpu')
        index_dtype = torch.int32
        for n_rows in range(1, 10):
            for n_cols in range(1, 10):
                for nnz in range(0, n_rows * n_cols + 1):
                    crow_indices = self._make_crow_indices(
                        n_rows, n_cols, nnz,
                        device=device, dtype=index_dtype)
                    self.assertEqual(len(crow_indices), n_rows + 1)
                    counts = crow_indices[1:] - crow_indices[:-1]
                    self.assertEqual(counts.sum(), nnz)
                    self.assertGreaterEqual(counts.min(), 0)
                    self.assertLessEqual(counts.max(), n_cols)


class TestSparseCSR(TestCase):

    @onlyCPU
    def test_csr_layout(self):
        self.assertEqual(str(torch.sparse_csr), 'torch.sparse_csr')
        self.assertEqual(type(torch.sparse_csr), torch.layout)

    @dtypes(*get_all_dtypes())
    def test_sparse_csr_constructor_shape_inference(self, device, dtype):
        crow_indices = [0, 2, 4]
        col_indices = [0, 1, 0, 1]
        values = [1, 2, 3, 4]
        sparse = torch.sparse_csr_tensor(torch.tensor(crow_indices, dtype=torch.int64),
                                         torch.tensor(col_indices, dtype=torch.int64),
                                         torch.tensor(values), dtype=dtype, device=device)
        self.assertEqual(torch.tensor(crow_indices, dtype=torch.int64), sparse.crow_indices())
        self.assertEqual((len(crow_indices) - 1, max(col_indices) + 1), sparse.shape)
        self.assertEqual(dtype, sparse.dtype)
        self.assertEqual(torch.device(device), sparse.device)

    @dtypes(*get_all_dtypes())
    def test_sparse_csr_constructor(self, device, dtype):
        crow_indices = [0, 2, 4]
        col_indices = [0, 1, 0, 1]
        values = [1, 2, 3, 4]
        for index_dtype in [torch.int32, torch.int64]:
            sparse = torch.sparse_csr_tensor(torch.tensor(crow_indices, dtype=index_dtype),
                                             torch.tensor(col_indices, dtype=index_dtype),
                                             torch.tensor(values),
                                             size=(2, 10),
                                             dtype=dtype,
                                             device=device)
            self.assertEqual((2, 10), sparse.shape)
            self.assertEqual(torch.tensor(crow_indices, dtype=index_dtype), sparse.crow_indices())
            self.assertEqual(torch.tensor(col_indices, dtype=index_dtype), sparse.col_indices())
            self.assertEqual(torch.tensor(values, dtype=dtype), sparse.values())

    @dtypes(*get_all_dtypes())
    def test_sparse_csr_constructor_from_lists(self, device, dtype):
        # without size
        sparse = torch.sparse_csr_tensor([0, 2, 4],
                                         [0, 1, 0, 1],
                                         [1, 2, 3, 4],
                                         dtype=dtype,
                                         device=device)

        self.assertEqual((2, 2), sparse.shape)
        self.assertEqual(4, sparse.numel())
        self.assertEqual(torch.tensor([0, 2, 4], dtype=torch.int64, device=device), sparse.crow_indices())
        self.assertEqual(torch.tensor([0, 1, 0, 1], dtype=torch.int64, device=device), sparse.col_indices())
        self.assertEqual(torch.tensor([1, 2, 3, 4], dtype=dtype, device=device), sparse.values())

        # with size
        for sparse_csr_tensor in [torch.sparse_csr_tensor, torch._sparse_csr_tensor_unsafe]:
            sparse = sparse_csr_tensor([0, 2, 4],
                                       [0, 1, 0, 1],
                                       [1, 2, 3, 4],
                                       size=(2, 10),
                                       dtype=dtype,
                                       device=device)

            self.assertEqual((2, 10), sparse.shape)
            self.assertEqual(torch.tensor([0, 2, 4], dtype=torch.int64, device=device), sparse.crow_indices())
            self.assertEqual(torch.tensor([0, 1, 0, 1], dtype=torch.int64, device=device), sparse.col_indices())
            self.assertEqual(torch.tensor([1, 2, 3, 4], dtype=dtype, device=device), sparse.values())

    @skipMeta
    @dtypes(*get_all_dtypes())
    def test_empty(self, device, dtype):
        ns = [5, 2, 0]
        for shape in itertools.product(ns, ns):
            result = torch.empty(shape, dtype=dtype, device=device, layout=torch.sparse_csr)
            self.assertEqual(result.shape, shape)
            self.assertEqual(result.dtype, dtype)
            self.assertEqual(result.device, torch.device(device))
            self.assertEqual(result.layout, torch.sparse_csr)
            self.assertEqual(result.crow_indices().shape, (shape[0] + 1,))
            self.assertEqual(result.col_indices().shape, (0,))
            self.assertEqual(result.values().shape, (0,))
            self.assertEqual(result._nnz(), 0)
            self.assertEqual(result.crow_indices().device, torch.device(device))
            self.assertEqual(result.col_indices().device, torch.device(device))
            self.assertEqual(result.values().device, torch.device(device))
            self.assertEqual(result.crow_indices().dtype, torch.int64)
            self.assertEqual(result.col_indices().dtype, torch.int64)
            self.assertEqual(result.values().dtype, dtype)

    @skipMeta
    @dtypes(*get_all_dtypes())
    def test_empty_errors(self, device, dtype):
        with self.assertRaisesRegex(RuntimeError, "torch.empty: Only 2D sparse CSR tensors are supported."):
            torch.empty((5,), dtype=dtype, device=device, layout=torch.sparse_csr)

        with self.assertRaisesRegex(RuntimeError, "torch.empty: Only 2D sparse CSR tensors are supported."):
            torch.empty((2, 3, 4), dtype=dtype, device=device, layout=torch.sparse_csr)

    @skipMeta
    @dtypes(*get_all_dtypes())
    def test_copy(self, device, dtype):

        def run_test(shape, nnz, index_type):
            a = self.genSparseCSRTensor(shape, nnz, dtype=dtype, device=device, index_dtype=index_dtype)
            b = self.genSparseCSRTensor(shape, nnz, dtype=dtype, device=device, index_dtype=index_dtype)

            a.copy_(b)

            self.assertEqual(a.crow_indices(), b.crow_indices())
            self.assertEqual(a.col_indices(), b.col_indices())
            self.assertEqual(a.values(), b.values())

        ns = [5, 2, 0]
        for shape, index_dtype in zip(itertools.product(ns, ns), [torch.int32, torch.int64]):
            run_test(shape, 0, index_dtype)
            run_test(shape, shape[0] * shape[1], index_dtype)

    @skipMeta
    @dtypes(*get_all_dtypes())
    def test_copy_errors(self, device, dtype):
        for index_dtype in [torch.int32, torch.int64]:
            shape1 = (2, 3)
            shape2 = (3, 2)
            a = self.genSparseCSRTensor(shape1, 0, dtype=dtype, device=device, index_dtype=index_dtype)
            b = self.genSparseCSRTensor(shape2, 0, dtype=dtype, device=device, index_dtype=index_dtype)

            with self.assertRaisesRegex(RuntimeError, "only same size tensors are supported."):
                a.copy_(b)

            with self.assertRaisesRegex(RuntimeError, "copy between different layouts is not supported."):
                a.copy_(torch.empty(a.shape, dtype=dtype, device=device))

            b = self.genSparseCSRTensor(shape1, 1, dtype=dtype, device=device, index_dtype=index_dtype)
            with self.assertRaisesRegex(RuntimeError, "only tensors with the same number of specified elements are supported."):
                a.copy_(b)

    @skipMeta
    @dtypes(*get_all_dtypes())
    def test_resize(self, device, dtype):
        for index_dtype in [torch.int32, torch.int64]:
            shape = (2, 3)
            nnz = 6
            a = self.genSparseCSRTensor(shape, nnz, dtype=dtype, device=device, index_dtype=index_dtype)

            new_shape = (4, 5)
            a.resize_(new_shape)

            self.assertEqual(a.shape, new_shape)
            # resize to larger shape doesn't add specified elements
            self.assertEqual(a._nnz(), nnz)

            new_shape = (1, 5)
            a.resize_(new_shape)

            self.assertEqual(a.shape, new_shape)
            # resize to smaller shape trims specified elements
            self.assertEqual(a._nnz(), 5)

    @skipMeta
    @dtypes(*get_all_dtypes())
    def test_resize_errors(self, device, dtype):
        for index_dtype in [torch.int32, torch.int64]:
            shape = (2, 3)
            nnz = 6
            a = self.genSparseCSRTensor(shape, nnz, dtype=dtype, device=device, index_dtype=index_dtype)

            with self.assertRaisesRegex(RuntimeError, "torch.resize_: Only 2D sparse CSR tensors are supported."):
                new_shape = (4,)
                a.resize_(new_shape)

            # resizing of columns to smaller size is not implemented
            with self.assertRaisesRegex(
                RuntimeError,
                "torch.resize_: Resizing columns of sparse CSR tensors to a smaller value is not supported.",
            ):
                new_shape = (2, 2)
                a.resize_(new_shape)

    def test_factory_type_invariants_check(self, device):
        with self.assertRaisesRegex(RuntimeError, "both crow_indices and col_indices should have the same type."):
            torch.sparse_csr_tensor(torch.tensor([0, 2, 4], dtype=torch.int64),
                                    torch.tensor([0, 1, 0, 1], dtype=torch.int32),
                                    torch.tensor([1, 2, 3, 4]),
                                    device=device)

        with self.assertRaisesRegex(RuntimeError, r"\"csr_construct_check\" not implemented for 'Short'"):
            torch.sparse_csr_tensor(torch.tensor([0, 2, 4], dtype=torch.int16),
                                    torch.tensor([0, 1, 0, 1], dtype=torch.int16),
                                    torch.tensor([1, 2, 3, 4]),
                                    device=device)

    def test_factory_layout_invariants_check(self, device):
        with self.assertRaisesRegex(RuntimeError, "expected values to be a strided and contiguous tensor"):
            values = torch.tensor([1.], device=device).expand(4,)
            torch.sparse_csr_tensor(torch.tensor([0, 2, 4], device=device),
                                    torch.tensor([0, 1, 0, 1], device=device),
                                    values)

        with self.assertRaisesRegex(RuntimeError, "expected col_indices to be a strided and contiguous tensor"):
            col_indices = torch.tensor([0], device=device).expand(4,)
            torch.sparse_csr_tensor(torch.tensor([0, 2, 4]),
                                    col_indices,
                                    torch.tensor([1, 2, 3, 4]))

        with self.assertRaisesRegex(RuntimeError, "expected crow_indices to be a strided and contiguous tensor"):
            crow_indices = torch.arange(6, device=device)
            torch.sparse_csr_tensor(crow_indices[::2],
                                    torch.tensor([0, 1, 0, 1], device=device),
                                    torch.tensor([1, 2, 3, 4]))

    def test_factory_shape_invariants_check(self, device):
        crow_indices = [0, 2, 4]
        col_indices = [0, 1, 0, 1]
        values = [1, 2, 3, 4]
        size = (2, 10)
        torch.sparse_csr_tensor(torch.tensor(crow_indices), torch.tensor(col_indices), torch.tensor(values), size,
                                device=device)

        with self.assertRaisesRegex(RuntimeError, r"size of a CSR tensor must be of length 2, but got: 3"):
            torch.sparse_csr_tensor(torch.tensor(crow_indices), torch.tensor(col_indices), torch.tensor(values),
                                    size=(2, 10, 2),
                                    device=device)

        with self.assertRaisesRegex(RuntimeError, r"crow_indices must have dim\=1 but got crow_indices\.dim\(\)\=2"):
            torch.sparse_csr_tensor(torch.tensor(crow_indices).repeat(2, 1),
                                    torch.tensor(col_indices),
                                    torch.tensor(values),
                                    size,
                                    device=device)

        with self.assertRaisesRegex(RuntimeError, r"col_indices must have dim\=1 but got col_indices\.dim\(\)\=2"):
            torch.sparse_csr_tensor(torch.tensor(crow_indices),
                                    torch.tensor(col_indices).repeat(2, 1),
                                    torch.tensor(values),
                                    size,
                                    device=device)

        with self.assertRaisesRegex(RuntimeError, r"values must have dim\=1 but got values\.dim\(\)\=2"):
            torch.sparse_csr_tensor(torch.tensor(crow_indices),
                                    torch.tensor(col_indices),
                                    torch.tensor(values).repeat(2, 1),
                                    size,
                                    device=device)

        with self.assertRaisesRegex(RuntimeError,
                                    r"crow_indices\.numel\(\) must be size\(0\) \+ 1, but got: 3"):
            torch.sparse_csr_tensor(torch.tensor(crow_indices), torch.tensor(col_indices), torch.tensor(values), (1, 1),
                                    device=device)


        with self.assertRaisesRegex(RuntimeError,
                                    r"col_indices and values must have equal sizes, " +
                                    r"but got col_indices\.numel\(\): 3, values\.numel\(\): 4"):
            torch.sparse_csr_tensor(torch.tensor(crow_indices), torch.tensor([0, 1, 0]), torch.tensor(values), size,
                                    device=device)

    def test_factory_indices_invariants_check(self, device):
        crow_indices = [0, 2, 4]
        col_indices = [0, 1, 0, 1]
        values = [1, 2, 3, 4]
        size = (2, 10)
        with self.assertRaisesRegex(RuntimeError, "0th value of crow_indices must be 0."):
            torch.sparse_csr_tensor(torch.tensor([-1, 0, 4]), torch.tensor(col_indices), torch.tensor(values), size,
                                    device=device)

        with self.assertRaisesRegex(RuntimeError,
                                    "last value of crow_indices should be equal to the length of col_indices."):
            torch.sparse_csr_tensor(torch.tensor([0, 2, 5]), torch.tensor(col_indices), torch.tensor(values), size,
                                    device=device)

        with self.assertRaisesRegex(RuntimeError,
                                    r"at position i \= 2," +
                                    r" this condition crow_indices\[i - 1\] <\= crow_indices\[i\] fails"):
            torch.sparse_csr_tensor(torch.tensor([0, 5, 4]), torch.tensor(col_indices), torch.tensor(values), size,
                                    device=device)

        with self.assertRaisesRegex(RuntimeError, r"col_indices\.min\(\) should be greater or equal to zero"):
            torch.sparse_csr_tensor(torch.tensor(crow_indices), torch.tensor([0, -1, 0, 1]), torch.tensor(values), size,
                                    device=device)

        with self.assertRaisesRegex(RuntimeError, r"size\(1\) should be greater than col_indices\.max\(\)"):
            torch.sparse_csr_tensor(torch.tensor(crow_indices), torch.tensor([0, 11, 0, 1]), torch.tensor(values), size,
                                    device=device)

    @onlyCUDA
    @dtypes(*get_all_dtypes())
    def test_factory_device_type_inference(self, device, dtype):
        cpu_cuda = ('cpu', 'cuda')
        cpu_cuda_none = cpu_cuda + (None,)
        for crow_indices_device, col_indices_device, values_device, device in itertools.product(cpu_cuda,
                                                                                                cpu_cuda,
                                                                                                cpu_cuda,
                                                                                                cpu_cuda_none):
            for index_dtype in [torch.int32, torch.int64]:
                crow_indices = torch.tensor([0, 2, 4], dtype=index_dtype, device=crow_indices_device)
                col_indices = torch.tensor([0, 1, 0, 1], dtype=index_dtype, device=col_indices_device)
                values = torch.tensor([1, 2, 3, 4], dtype=dtype, device=values_device)
                if device is None and (crow_indices_device != col_indices_device or
                                       crow_indices_device != values_device):
                    with self.assertRaises(RuntimeError):
                        torch.sparse_csr_tensor(crow_indices,
                                                col_indices,
                                                values,
                                                size=(2, 10),
                                                device=device)
                else:
                    t = torch.sparse_csr_tensor(crow_indices,
                                                col_indices,
                                                values,
                                                size=(2, 10),
                                                device=device)
                    should_be_cuda = (device == 'cuda' or (device is None and values_device == 'cuda'))
                    self.assertEqual(should_be_cuda, t.is_cuda)
                    t.crow_indices().dtype == index_dtype
                    t.col_indices().dtype == index_dtype
                    t.values().dtype == dtype
                    t.crow_indices().device == t.values().device
                    t.col_indices().device == t.values().device

    def test_sparse_csr_print(self, device):
        orig_maxDiff = self.maxDiff
        self.maxDiff = None
        shape_nnz = [
            ((10, 10), 10),
            ((100, 10), 10),
            ((1000, 10), 10)
        ]
        printed = []
        for shape, nnz in shape_nnz:
            values_shape = torch.Size((nnz,))
            col_indices_shape = torch.Size((nnz,))
            crow_indices_shape = torch.Size((shape[0] + 1,))
            printed.append("# shape: {}".format(torch.Size(shape)))
            printed.append("# nnz: {}".format(nnz))
            printed.append("# crow_indices shape: {}".format(crow_indices_shape))
            printed.append("# col_indices shape: {}".format(col_indices_shape))
            printed.append("# values_shape: {}".format(values_shape))
            for index_dtype in [torch.int32, torch.int64]:
                for dtype in floating_types():
                    printed.append("########## {}/{} ##########".format(dtype, index_dtype))
                    x = torch.sparse_csr_tensor(torch.tensor([0, 2, 4], dtype=index_dtype),
                                                torch.tensor([0, 1, 0, 1], dtype=index_dtype),
                                                torch.tensor([1, 2, 3, 4]), dtype=dtype, device=device)
                    printed.append("# sparse tensor")
                    printed.append(str(x))
                    printed.append("# _crow_indices")
                    printed.append(str(x.crow_indices()))
                    printed.append("# _col_indices")
                    printed.append(str(x.col_indices()))
                    printed.append("# _values")
                    printed.append(str(x.values()))
                    printed.append('')
                printed.append('')
        self.assertExpected('\n'.join(printed))
        self.maxDiff = orig_maxDiff

    @dtypes(*get_all_dtypes())
    def test_sparse_csr_from_dense(self, device, dtype):
        dense = torch.tensor([[4, 5, 0], [0, 0, 0], [1, 0, 0]], dtype=dtype, device=device)
        sparse = dense.to_sparse_csr()
        self.assertEqual(torch.tensor([0, 2, 2, 3], dtype=torch.int64), sparse.crow_indices())
        self.assertEqual(torch.tensor([0, 1, 0], dtype=torch.int64), sparse.col_indices())
        self.assertEqual(torch.tensor([4, 5, 1], dtype=dtype), sparse.values())

        dense = torch.tensor([[0, 0, 0], [0, 0, 1], [1, 0, 0]], dtype=dtype, device=device)
        sparse = dense.to_sparse_csr()
        self.assertEqual(torch.tensor([0, 0, 1, 2], dtype=torch.int64), sparse.crow_indices())
        self.assertEqual(torch.tensor([2, 0], dtype=torch.int64), sparse.col_indices())
        self.assertEqual(torch.tensor([1, 1], dtype=dtype), sparse.values())

        dense = torch.tensor([[2, 2, 2], [2, 2, 2], [2, 2, 2]], dtype=dtype, device=device)
        sparse = dense.to_sparse_csr()
        self.assertEqual(torch.tensor([0, 3, 6, 9], dtype=torch.int64), sparse.crow_indices())
        self.assertEqual(torch.tensor([0, 1, 2] * 3, dtype=torch.int64), sparse.col_indices())
        self.assertEqual(torch.tensor([2] * 9, dtype=dtype), sparse.values())

    @dtypes(*get_all_dtypes())
    def test_sparse_csr_to_dense(self, device, dtype):
        mn = [5, 2, 0]
        for (m, n) in itertools.product(mn, mn):
            size = (m, n)
            dense = make_tensor(size, dtype=dtype, device=device)
            sparse = dense.to_sparse_csr()
            self.assertEqual(sparse.to_dense(), dense)

        crow_indices = torch.tensor([0, 3, 5])
        col_indices = torch.tensor([0, 1, 2, 0, 1])
        values = torch.tensor([1, 2, 1, 3, 4], dtype=dtype)
        csr = torch.sparse_csr_tensor(crow_indices, col_indices,
                                      values, dtype=dtype, device=device)
        dense = torch.tensor([[1, 2, 1], [3, 4, 0]], dtype=dtype, device=device)
        self.assertEqual(csr.to_dense(), dense)

    @skipCPUIfNoMklSparse
    @coalescedonoff
    @dtypes(torch.double)
    def test_coo_to_csr_convert(self, device, dtype, coalesced):
        with self.assertRaisesRegex(RuntimeError, "Input is supposed to be a vector"):
            torch._convert_indices_from_coo_to_csr(
                torch.randint(100, (5, 5), device=device),
                size=100)

        size = (5, 5)
        sparse_dim = 2
        nnz = 10
        sparse_coo, _, _ = self.genSparseTensor(size, sparse_dim, nnz, coalesced, device, dtype)
        sparse_csr = sparse_coo.to_sparse_csr()

        self.assertTrue(sparse_csr.is_sparse_csr)
        self.assertEqual(sparse_csr.to_dense(), sparse_coo.to_dense())

        vec = torch.randn((5, 1), dtype=dtype, device=device)
        coo_product = sparse_coo.matmul(vec)
        csr_product = sparse_csr.matmul(vec)

        self.assertEqual(coo_product, csr_product)

        vec = torch.randn((100, 1), dtype=dtype, device=device)
        index = torch.tensor([
            [1, 0, 35, 14, 39, 6, 71, 66, 40, 27],
            [92, 31, 62, 50, 22, 65, 89, 74, 56, 34],
        ], dtype=torch.int32)
        values = torch.tensor([1, 2, 3, 4, 5, 6, 7, 8, 9, 10], dtype=dtype, device=device)
        coo = torch.sparse_coo_tensor(index, values, torch.Size([100, 100]), dtype=dtype, device=device)
        csr = coo.to_sparse_csr()

        self.assertEqual(coo.matmul(vec), csr.matmul(vec))

        col_indices = torch.tensor([
            31, 92, 65, 50, 34, 62, 22, 56, 74, 89
        ], dtype=torch.int64, device=device)
        self.assertEqual(csr.col_indices(), col_indices)

        values = torch.tensor([2, 1, 6, 4, 10, 3, 5, 9, 8, 7], dtype=dtype, device=device)
        self.assertEqual(csr.values(), values)

    @dtypes(*get_all_dtypes())
    def test_sparse_csr_from_dense_convert_error(self, device, dtype):
        size = (4, 2, 4)
        dense = make_tensor(size, dtype=dtype, device=device)

        with self.assertRaisesRegex(RuntimeError, "Only 2D"):
            sparse = dense.to_sparse_csr()

    # TODO: Support auto generation of device check for sparse tensors
    # See: https://github.com/pytorch/pytorch/issues/59058
    @onlyCUDA
    @dtypes(torch.double)
    def test_matmul_device_mismatch(self, device, dtype):
        cpu = torch.rand((10, 10))
        cuda = cpu.cuda()
        for s, m1, m2 in itertools.product((cpu, cuda), repeat=3):
            csr = m1.to_sparse()
            if s.device == csr.device == m2.device:
                torch.addmm(s, csr, m2)
            else:
                with self.assertRaisesRegex(RuntimeError, "Expected all tensors to be on the same device"):
                    torch.addmm(s, csr, m2)

    @skipCPUIfNoMklSparse
    @skipCUDAIfNoCusparseGeneric
    @dtypes(*floating_and_complex_types())
    @dtypesIfCUDA(*get_all_complex_dtypes(),
                  *get_all_fp_dtypes(include_half=SM53OrLater, include_bfloat16=SM80OrLater))
    def test_csr_matvec(self, device, dtype):
        side = 100
        for index_dtype in [torch.int32, torch.int64]:
            csr = self.genSparseCSRTensor((side, side), 1000, device=device, dtype=dtype, index_dtype=index_dtype)
            vec = torch.randn(side, dtype=dtype, device=device)

            res = csr.matmul(vec)
            expected = csr.to_dense().matmul(vec)

            self.assertEqual(res, expected)

            bad_vec = torch.randn(side + 10, dtype=dtype, device=device)
            err_msg = "size mismatch, got"
            with self.assertRaisesRegex(RuntimeError, err_msg):
                csr.matmul(bad_vec)

    @skipCPUIfNoMklSparse
    @dtypes(torch.double)
    def test_mm(self, device, dtype):
        def test_shape(di, dj, dk, nnz):
            for index_dtype in [torch.int32, torch.int64]:
                x = self.genSparseCSRTensor((di, dj), nnz, device=device, dtype=dtype, index_dtype=index_dtype)
                t = torch.randn(di, dk, dtype=dtype, device=device)
                y = torch.randn(dj, dk, dtype=dtype, device=device)
                alpha = random.random()
                beta = random.random()

                # res = beta * t  + alpha * (x @ y)
                res = torch.addmm(t, x, y, beta=beta, alpha=alpha)
                expected = torch.addmm(t, x.to_dense(), y, beta=beta, alpha=alpha)
                self.assertEqual(res, expected)

                res = torch.addmm(t, x, y)
                expected = torch.addmm(t, x.to_dense(), y)
                self.assertEqual(res, expected)

                res = torch.mm(x, y)
                expected = torch.mm(x.to_dense(), y)
                self.assertEqual(res, expected)

        for i in range(2, 5):
            for j in range(2, 8):
                for k in range(2, 8):
                    test_shape(i, j, k, i * j // 2)
        test_shape(4, 4, 4, 0)

    @skipCPUIfNoMklSparse
    @dtypes(*floating_and_complex_types())
    @dtypesIfCUDA(*get_all_complex_dtypes(),
                  *get_all_fp_dtypes(include_half=SM53OrLater and TEST_CUSPARSE_GENERIC,
                                     include_bfloat16=SM80OrLater and TEST_CUSPARSE_GENERIC))
    @precisionOverride({torch.bfloat16: 1e-2, torch.float16: 1e-2})
    def test_sparse_mm(self, device, dtype):
        def test_shape(d1, d2, d3, nnz, transposed, index_dtype):
            if transposed:
                D = torch.randn(d3, d2, dtype=dtype, device=device).t_()
            else:
                D = torch.randn(d2, d3, dtype=dtype, device=device)
            S = self.genSparseCSRTensor((d1, d2), nnz, device=device, dtype=dtype, index_dtype=index_dtype)
            S_dense = S.to_dense()
            self.assertEqual(torch.sparse.mm(S, D), torch.mm(S_dense, D))

        for index_dtype in [torch.int32, torch.int64]:
            test_shape(7, 8, 9, 20, False, index_dtype)
            test_shape(7, 8, 9, 20, True, index_dtype)

    @skipCPUIfNoMklSparse
    @dtypes(*floating_and_complex_types())
    @dtypesIfCUDA(*get_all_complex_dtypes(),
                  *get_all_fp_dtypes(include_half=SM53OrLater and TEST_CUSPARSE_GENERIC,
                                     include_bfloat16=SM80OrLater and TEST_CUSPARSE_GENERIC))
    @precisionOverride({torch.bfloat16: 1e-2, torch.float16: 1e-2})
    def test_sparse_addmm(self, device, dtype):
        def test_shape(m, n, p, nnz, broadcast, index_dtype, alpha_beta=None):
            if alpha_beta is None:
                alpha = random.random()
                beta = random.random()
            else:
                alpha, beta = alpha_beta
            if broadcast:
                D1 = make_tensor((), dtype=dtype, device=device)
            else:
                D1 = make_tensor([n, p], dtype=dtype, device=device)
            D2 = make_tensor([m, p], dtype=dtype, device=device)
            S = self.genSparseCSRTensor([n, m], nnz, dtype=dtype, device=device, index_dtype=index_dtype)
            S_dense = S.to_dense()
            Y = torch.sparse.addmm(D1, S, D2, beta=beta, alpha=alpha)
            Y_dense = torch.addmm(D1, S_dense, D2, beta=beta, alpha=alpha)
            self.assertEqual(Y, Y_dense)

        for index_dtype in [torch.int32, torch.int64]:
            test_shape(7, 8, 9, 20, False, index_dtype, None)
            test_shape(7, 8, 9, 20, True, index_dtype, None)
            test_shape(7, 8, 9, 20, False, index_dtype, (1, 0))
            test_shape(7, 8, 9, 20, True, index_dtype, (1, 0))
            test_shape(7, 8, 9, 20, False, index_dtype, (1, 1))
            test_shape(7, 8, 9, 20, True, index_dtype, (1, 1))

    @skipCPUIfNoMklSparse
    @dtypes(*floating_and_complex_types())
    @precisionOverride({torch.double: 1e-8, torch.float: 1e-4, torch.bfloat16: 0.6,
                        torch.half: 1e-1, torch.cfloat: 1e-4, torch.cdouble: 1e-8})
    @dtypesIfCUDA(torch.complex64,
                  *((torch.complex128,) if CUSPARSE_SPMM_COMPLEX128_SUPPORTED else ()),
                  *torch.testing.get_all_fp_dtypes(include_bfloat16=SM80OrLater,
                                                   include_half=SM53OrLater))
    @skipCUDAIf(
        not _check_cusparse_spgemm_available(),
        "cuSparse Generic API SpGEMM is not available"
    )
    def test_addmm_all_sparse_csr(self, device, dtype):
        M = torch.randn(10, 25, device=device).to(dtype)
        m1 = torch.randn(10, 50, device=device).to(dtype)
        m2 = torch.randn(50, 25, device=device).to(dtype)
        _test_addmm_addmv(self, torch.addmm, M, m1, m2, layout=torch.sparse_csr, all_sparse=True)

        # Test 0-strided
        M = torch.randn(10, 1, device=device).to(dtype).expand(10, 25)
        m1 = torch.randn(10, 1, device=device).to(dtype).expand(10, 50)
        m2 = torch.randn(50, 25, device=device).to(dtype)
        _test_addmm_addmv(self, torch.addmm, M, m1, m2, layout=torch.sparse_csr, all_sparse=True)

        # Test beta=0, M=nan
        M = torch.full((10, 25), float('nan'), device=device).to(dtype)
        m1 = torch.randn(10, 50, device=device).to(dtype)
        m2 = torch.randn(50, 25, device=device).to(dtype)
        _test_addmm_addmv(self, torch.addmm, M, m1, m2, beta=0, layout=torch.sparse_csr, all_sparse=True)

        # Test transpose
        for t1, t2, t3, t4 in itertools.product([True, False], repeat=4):
            def maybe_transpose(cond, m):
                if not cond:
                    return m
                return m.t().clone(memory_format=torch.contiguous_format).t()

            M = maybe_transpose(t1, torch.randn(10, 25, device=device).to(dtype))
            m1 = maybe_transpose(t2, torch.randn(10, 50, device=device).to(dtype))
            m2 = maybe_transpose(t3, torch.randn(50, 25, device=device).to(dtype))
            _test_addmm_addmv(self, torch.addmm, M, m1, m2, transpose_out=t4, layout=torch.sparse_csr, all_sparse=True)

    @skipCPUIfNoMklSparse
    @dtypes(*floating_and_complex_types())
    @dtypesIfCUDA(torch.complex64,
                  *((torch.complex128,) if CUSPARSE_SPMM_COMPLEX128_SUPPORTED else ()),
                  *torch.testing.get_all_fp_dtypes(include_bfloat16=SM80OrLater,
                                                   include_half=SM53OrLater))
    @skipCUDAIf(
        not _check_cusparse_spgemm_available(),
        "cuSparse Generic API SpGEMM is not available"
    )
    @precisionOverride({torch.double: 1e-8, torch.float: 1e-4, torch.bfloat16: 0.6,
                        torch.half: 1e-1, torch.cfloat: 1e-4, torch.cdouble: 1e-8})
    def test_addmm_sizes_all_sparse_csr(self, device, dtype):
        for m in [0, 1, 25]:
            for n in [0, 1, 10]:
                for k in [0, 1, 8]:
                    M = torch.randn(n, m, device=device).to(dtype)
                    m1 = torch.randn(n, k, device=device).to(dtype)
                    m2 = torch.randn(k, m, device=device).to(dtype)
                    _test_addmm_addmv(self, torch.addmm, M, m1, m2, layout=torch.sparse_csr, all_sparse=True)

                    M = torch.randn(n, m, device=device).to(dtype).to_sparse_csr()
                    m1 = torch.randn(n, k + 1, device=device).to(dtype).to_sparse_csr()
                    m2 = torch.randn(k, m, device=device).to(dtype).to_sparse_csr()
                    self.assertRaisesRegex(RuntimeError, f"{n}x{k + 1}.*{k}x{m}", lambda: torch.addmm(M, m1, m2))
                    self.assertRaisesRegex(RuntimeError, f"{n}x{k + 1}.*{k}x{m}", lambda: torch.mm(m1, m2))

    @skipCPUIfNoMklSparse
    @dtypes(torch.float)
    def test_addmm_errors(self, device, dtype):
        # test that the errors are the same for dense and sparse versions
        import re

        def test1(*, is_sparse):
            # shapes must be compatible for matrix multiplication
            a = make_tensor((2, 3), dtype=dtype, device=device)
            if is_sparse:
                a_sparse = a.to_sparse_csr()
                return torch.addmm(a, a_sparse, a)
            else:
                return torch.addmm(a, a, a)

        def test2(*, is_sparse):
            # mat2 must be a matrix
            a = make_tensor((2, 3), dtype=dtype, device=device)
            if is_sparse:
                a_sparse = a.to_sparse_csr()
                return torch.addmm(a, a_sparse, a.unsqueeze(0))
            else:
                return torch.addmm(a, a, a.unsqueeze(0))

        def test3(*, is_sparse):
            # the first input needs to be 1D or 2D
            a = make_tensor((3, 3), dtype=dtype, device=device)
            if is_sparse:
                a_sparse = a.to_sparse_csr()
                return torch.addmm(a.unsqueeze(0), a_sparse, a)
            else:
                return torch.addmm(a.unsqueeze(0), a, a)

        for test in (test1, test2, test3):
            try:
                test(is_sparse=False)
            except RuntimeError as msg:
                with self.assertRaisesRegex(RuntimeError, re.escape(str(msg))):
                    test(is_sparse=True)

    @skipCPUIfNoMklSparse
    @dtypes(torch.float)
    def test_mm_errors(self, device, dtype):
        # test that the errors are the same for dense and sparse versions
        import re

        def test1(*, is_sparse):
            # shapes must be compatible for matrix multiplication
            a = make_tensor((2, 3), dtype=dtype, device=device)
            if is_sparse:
                a_sparse = a.to_sparse_csr()
                return torch.mm(a_sparse, a)
            else:
                return torch.mm(a, a)

        def test2(*, is_sparse):
            # mat2 must be a matrix
            a = make_tensor((2, 3), dtype=dtype, device=device)
            if is_sparse:
                a_sparse = a.to_sparse_csr()
                return torch.mm(a_sparse, a.unsqueeze(0))
            else:
                return torch.mm(a, a.unsqueeze(0))

        for test in (test1, test2):
            try:
                test(is_sparse=False)
            except RuntimeError as msg:
                with self.assertRaisesRegex(RuntimeError, re.escape(str(msg))):
                    test(is_sparse=True)

    @dtypes(torch.float, torch.double)
    def test_add(self, device, dtype):
        def _test_spadd_shape(nnz, shape):
            x = self.genSparseCSRTensor(shape, nnz, dtype=dtype, device=device, index_dtype=torch.int32)
            y = torch.randn(*shape, dtype=dtype, device=device)
            r = random.random()

            res = torch.add(y, x, alpha=r)
            expected = y + r * x.to_dense()
            self.assertEqual(res, expected)

            # Non contiguous dense tensor
            s = list(shape)
            s[0] = shape[-1]
            s[-1] = shape[0]
            y = torch.randn(*s, dtype=torch.double, device=device)
            y.transpose_(0, len(s) - 1)
            r = random.random()

            res = torch.add(y, x, alpha=r)
            expected = y + r * x.to_dense()

            self.assertEqual(res, expected)

        _test_spadd_shape(10, [100, 100])
        _test_spadd_shape(0, [100, 100])
        _test_spadd_shape(10, [100, 1])
        _test_spadd_shape(10, [1, 100])

    @skipCPUIfNoMklSparse
    @dtypes(torch.float32, torch.float64, torch.complex64, torch.complex128)
    def test_sparse_add(self, device, dtype):
        def run_test(m, n, index_dtype):

            if TEST_WITH_ROCM and dtype.is_complex:
                self.skipTest("ROCm doesn't work with complex dtype correctly.")

            alpha = random.random()
            nnz1 = random.randint(0, m * n)
            nnz2 = random.randint(0, m * n)
            nnz3 = random.randint(0, m * n)

            if TEST_WITH_ROCM:
                # ROCm fails when nnz = 0
                nnz1, nnz2, nnz3 = max(1, nnz1), max(1, nnz2), max(1, nnz3)

            S1 = self.genSparseCSRTensor([m, n], nnz1, dtype=dtype, device=device, index_dtype=index_dtype)
            S2 = self.genSparseCSRTensor([m, n], nnz2, dtype=dtype, device=device, index_dtype=index_dtype)
            S3 = self.genSparseCSRTensor([m, n], nnz3, dtype=dtype, device=device, index_dtype=index_dtype)

            expected = torch.add(S1.to_dense(), S2.to_dense(), alpha=alpha)
            actual = torch.add(S1, S2, alpha=alpha, out=S3)

            self.assertEqual(actual.to_dense(), expected)
            self.assertEqual(S3.to_dense(), expected)

        for index_dtype in [torch.int32, torch.int64]:
            for m, n in itertools.product([3, 5], [3, 5]):
                run_test(m, n, index_dtype)

    @dtypes(torch.float32, torch.float64, torch.complex64, torch.complex128)
    def test_sparse_add_errors(self, device, dtype):
        def run_test(index_type):
            a = self.genSparseCSRTensor((2, 2), 3, dtype=dtype, device=device, index_dtype=index_dtype)
            b = self.genSparseCSRTensor((2, 1), 2, dtype=dtype, device=device, index_dtype=index_dtype)
            with self.assertRaisesRegex(RuntimeError, "Expected input tensors to have the same shape"):
                torch.add(a, b)

        for index_dtype in [torch.int32, torch.int64]:
            run_test(index_dtype)

    @onlyCUDA
    @skipCUDAIf(
        not _check_cusparse_triangular_solve_available(),
        "cuSparse Generic API SpSV is not available"
    )
    @dtypes(torch.float32, torch.float64, torch.complex64, torch.complex128)
    @precisionOverride({torch.float32: 1e-3, torch.complex64: 1e-3,
                        torch.float64: 1e-8, torch.complex128: 1e-8})
    def test_sparse_triangular_solve(self, device, dtype):

        def run_test(n, k, upper, unitriangular, transpose):
            triangle_function = torch.triu if upper else torch.tril
            A = make_tensor((n, n), dtype=dtype, device=device)
            A = triangle_function(A)
            A_sparse = A.to_sparse_csr()
            B = make_tensor((n, k), dtype=dtype, device=device)

            expected = torch.triangular_solve(B, A, upper=upper, unitriangular=unitriangular, transpose=transpose)
            expected_X = expected.solution

            actual = torch.triangular_solve(B, A_sparse, upper=upper, unitriangular=unitriangular, transpose=transpose)
            actual_X = actual.solution
            actual_A_clone = actual.cloned_coefficient
            self.assertTrue(actual_A_clone.numel() == 0)
            self.assertEqual(actual_X, expected_X)

            # test out with C contiguous strides
            out = torch.empty_strided((n, k), (k, 1), dtype=dtype, device=device)
            torch.triangular_solve(
                B, A_sparse,
                upper=upper, unitriangular=unitriangular, transpose=transpose, out=(out, actual_A_clone)
            )
            self.assertEqual(out, expected_X)

            # test out with F contiguous strides
            out = torch.empty_strided((n, k), (1, n), dtype=dtype, device=device)
            torch.triangular_solve(
                B, A_sparse,
                upper=upper, unitriangular=unitriangular, transpose=transpose, out=(out, actual_A_clone)
            )
            self.assertEqual(out, expected_X)
            self.assertEqual(out.stride(), (1, n))

            # test out with discontiguous strides
            out = torch.empty_strided((2 * n, k), (1, 2 * n), dtype=dtype, device=device)[::2]
            if n > 0 and k > 0:
                self.assertFalse(out.is_contiguous())
                self.assertFalse(out.t().is_contiguous())
            before_stride = out.stride()
            torch.triangular_solve(
                B, A_sparse,
                upper=upper, unitriangular=unitriangular, transpose=transpose, out=(out, actual_A_clone)
            )
            self.assertEqual(out, expected_X)
            self.assertEqual(out.stride(), before_stride)

        ks = [0, 1, 3]
        ns = [5, 3, 0]
        for (k, n), (upper, unitriangular, transpose) in itertools.product(itertools.product(ks, ns),
                                                                           itertools.product([True, False], repeat=3)):
            run_test(n, k, upper, unitriangular, transpose)

    @onlyCUDA
    @skipCUDAIf(
        not _check_cusparse_sddmm_available(),
        "cuSparse Generic API SDDMM is not available"
    )
    @dtypes(torch.float32, torch.float64, torch.complex64, torch.complex128)
    @precisionOverride({torch.float32: 1e-3, torch.complex64: 1e-3,
                        torch.float64: 1e-8, torch.complex128: 1e-8})
    def test_sampled_addmm(self, device, dtype):
        def run_test(c, a, b, op_a, op_b, *, alpha=None, beta=None):
            if dtype.is_complex:
                alpha = random.random() + 0.3j if alpha is None else alpha
                beta = random.random() + 0.6j if beta is None else beta
            else:
                alpha = random.random() if alpha is None else alpha
                beta = random.random() if beta is None else beta

            if op_a and a.shape == b.shape:
                a = a.mH
            if op_b and a.shape == b.shape:
                b = b.mH

            actual = torch.sparse.sampled_addmm(c, a, b, alpha=alpha, beta=beta)

            out = torch.sparse_csr_tensor(
                *map(torch.clone, (actual.crow_indices(), actual.col_indices())),
                torch.empty_like(actual.values()),
                size=c.shape
            )
            torch.sparse.sampled_addmm(c, a, b, alpha=alpha, beta=beta, out=out)

            spy_c = torch.sparse_csr_tensor(c.crow_indices(), c.col_indices(), torch.ones_like(c.values()), size=c.shape)
            expected = alpha * (a @ b) * spy_c.to_dense() + beta * c.to_dense()
            self.assertEqual(actual.to_dense(), out.to_dense())
            self.assertEqual(actual.to_dense(), expected)

        for index_dtype in [torch.int32, torch.int64]:
            for (m, n, k), noncontiguous in zip(itertools.product([1, 5], repeat=3), [True, False]):
                nnz = random.randint(0, m * n)
                c = self.genSparseCSRTensor((m, n), nnz, dtype=dtype, device=device, index_dtype=index_dtype)
                a = make_tensor((m, k), dtype=dtype, device=device, noncontiguous=noncontiguous)
                b = make_tensor((k, n), dtype=dtype, device=device, noncontiguous=noncontiguous)
                for op_a, op_b in itertools.product([True, False], repeat=2):
                    run_test(c, a, b, op_a, op_b)

    @onlyCUDA
    @skipCUDAIf(
        not _check_cusparse_sddmm_available(),
        "cuSparse Generic API SDDMM is not available"
    )
    @dtypes(torch.float32, torch.float64, torch.complex64, torch.complex128)
    @precisionOverride({torch.float32: 1e-3, torch.complex64: 1e-3,
                        torch.float64: 1e-8, torch.complex128: 1e-8})
    def test_sampled_addmm_zero_sized(self, device, dtype):
        def run_test(c, a, b):
            actual = torch.sparse.sampled_addmm(c, a, b)
            self.assertEqual(actual.shape, c.shape)

        for m, n, k in itertools.product([0, 5], repeat=3):
            c = torch.empty(m, n, dtype=dtype, device=device, layout=torch.sparse_csr)
            a = make_tensor((m, k), dtype=dtype, device=device)
            b = make_tensor((k, n), dtype=dtype, device=device)
            run_test(c, a, b)

    @onlyCUDA
    @skipCUDAIf(
        not _check_cusparse_sddmm_available(),
        "cuSparse Generic API SDDMM is not available"
    )
    @dtypes(torch.float32, torch.float64, torch.complex64, torch.complex128)
    def test_sampled_addmm_errors(self, device, dtype):
        # test that the errors are the same for dense and sparse sampled versions
        # import re

        # shapes must be compatible for matrix multiplication
        a = make_tensor((2, 3), dtype=dtype, device=device)
        a_sparse = a.to_sparse_csr()
        with self.assertRaisesRegex(RuntimeError, r"cannot be multiplied"):
            torch.sparse.sampled_addmm(a_sparse, a, a)

        # mat1 must be a matrix
        with self.assertRaisesRegex(RuntimeError, r"Expected mat1 to be a matrix"):
            torch.sparse.sampled_addmm(a_sparse, a.unsqueeze(0), a)

        # mat2 must be a matrix
        with self.assertRaisesRegex(RuntimeError, r"Expected mat2 to be a matrix"):
            torch.sparse.sampled_addmm(a_sparse, a, a.unsqueeze(0))

        a = make_tensor((2, 2), dtype=dtype, device=device)
        b = make_tensor((3, 3), dtype=dtype, device=device)
        b_sparse = b.to_sparse_csr()
        with self.assertRaisesRegex(RuntimeError, r"self dim 0 must match mat1 dim 0"):
            torch.sparse.sampled_addmm(b_sparse, a, a)

        b = make_tensor((2, 3), dtype=dtype, device=device)
        b_sparse = b.to_sparse_csr()
        with self.assertRaisesRegex(RuntimeError, r"self dim 1 must match mat2 dim 1"):
            torch.sparse.sampled_addmm(b_sparse, a, a)

        a = make_tensor((2, 2), dtype=dtype, device=device)
        a_sparse = a.to_sparse_csr()
        with self.assertRaisesRegex(RuntimeError, r"Expected mat1 to have strided layout"):
            torch.sparse.sampled_addmm(a_sparse, a_sparse, a_sparse)

        with self.assertRaisesRegex(RuntimeError, r"Expected mat2 to have strided layout"):
            torch.sparse.sampled_addmm(a_sparse, a, a_sparse)

    @dtypes(*get_all_dtypes())
    def test_coo_csr_conversion(self, device, dtype):
        for m, n in itertools.product([5, 2, 0], [5, 2, 0]):
            size = (m, n)
            dense = make_tensor(size, dtype=dtype, device=device)
            coo_sparse = dense.to_sparse()
            csr_sparse = coo_sparse.to_sparse_csr()

            self.assertEqual(csr_sparse.to_dense(), dense)

    @ops(sparse_csr_unary_ufuncs)
    def test_sparse_csr_unary(self, device, dtype, op):
        samples = op.sample_inputs(device, dtype)

        if len(samples) == 0:
            self.skipTest("Skipped! No sample inputs!")

        for sample in samples:
            assert torch.is_tensor(sample.input)
            # Sparse CSR only supports 2D tensors as inputs
            # Fail early to prevent silent success with this test
            if sample.input.ndim != 2:
                raise ValueError("Expected 2D tensor but got tensor with dimension: {sample.input.ndim}.")

            expected = op(sample.input)
            assert torch.is_tensor(expected)
            output = op(sample.input.to_sparse_csr())
            assert torch.is_tensor(output)
            self.assertEqual(output.to_dense(), expected)

    @dtypes(*get_all_dtypes(include_bool=False, include_half=False, include_bfloat16=False))
    def test_direct_coo_csr_conversion(self, device, dtype):
        for m, n in itertools.product([5, 2, 0], [5, 2, 0]):
            size = (m, n)
            dense = make_tensor(size, dtype=dtype, device=device)
            coo_sparse = dense.to_sparse_coo()

            self.assertEqual(coo_sparse.to_sparse_csr().to_sparse_coo(), coo_sparse)

# e.g., TestSparseCSRCPU and TestSparseCSRCUDA
instantiate_device_type_tests(TestSparseCSR, globals())

if __name__ == '__main__':
    run_tests()<|MERGE_RESOLUTION|>--- conflicted
+++ resolved
@@ -31,15 +31,12 @@
     min_supported_version = (11, 0)
     return version >= min_supported_version
 
-<<<<<<< HEAD
 def _check_cusparse_sddmm_available():
     version = _get_torch_cuda_version()
     # cusparseSDDMM was added in 11.2.1 but we don't have access to patch version
     min_supported_version = (11, 3)
     return version >= min_supported_version
 
-=======
->>>>>>> d0eff8d8
 # This should be just an import from test_linalg instead of code duplication
 # but https://github.com/pytorch/pytorch/pull/63511#discussion_r733989701
 def _test_addmm_addmv(test_case, f, t, m, v, *, alpha=None, beta=None, transpose_out=False, layout=torch.strided, all_sparse=False):

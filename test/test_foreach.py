import torch
import unittest
from torch.testing._internal.common_utils import TestCase, run_tests, TEST_WITH_ROCM, TEST_WITH_SLOW
from torch.testing._internal.common_device_type import instantiate_device_type_tests, dtypes, skipCUDAIfRocm
from torch._six import inf, nan

N_values = [20] if not TEST_WITH_SLOW else [30, 300]

class TestForeach(TestCase):
    bin_ops = [
        (torch._foreach_add, torch._foreach_add_, torch.add),
        (torch._foreach_sub, torch._foreach_sub_, torch.sub),
        (torch._foreach_mul, torch._foreach_mul_, torch.mul),
        (torch._foreach_div, torch._foreach_div_, torch.div),
    ]

    unary_ops = [
        # foreach_op, foreach_op_, torch_op, bf16, complex64/128
        (torch._foreach_sqrt, torch._foreach_sqrt_, torch.sqrt, True , True),
        (torch._foreach_exp, torch._foreach_exp_, torch.exp, True, True),
        (torch._foreach_acos, torch._foreach_acos_, torch.acos, False, True),
        (torch._foreach_asin, torch._foreach_asin_, torch.asin, False, True),
        (torch._foreach_atan, torch._foreach_atan_, torch.atan, False, True),
        (torch._foreach_cos, torch._foreach_cos_, torch.cos, True, True),
        (torch._foreach_cosh, torch._foreach_cosh_, torch.cosh, False, True),
        (torch._foreach_log, torch._foreach_log_, torch.log, True, True),
        (torch._foreach_log10, torch._foreach_log10_, torch.log10, True, True),
        (torch._foreach_log2, torch._foreach_log2_, torch.log2, True, True),
        (torch._foreach_neg, torch._foreach_neg_, torch.neg, True, True),
        (torch._foreach_tan, torch._foreach_tan_, torch.tan, False, True),
        (torch._foreach_tanh, torch._foreach_tanh_, torch.tanh, True, True),
        (torch._foreach_sin, torch._foreach_sin_, torch.sin, False, True),
        (torch._foreach_sinh, torch._foreach_sinh_, torch.sinh, False, True),
        (torch._foreach_ceil, torch._foreach_ceil_, torch.ceil, False, False),
        (torch._foreach_erf, torch._foreach_erf_, torch.erf, True, False),
        (torch._foreach_erfc, torch._foreach_erfc_, torch.erfc, False, False),
        (torch._foreach_expm1, torch._foreach_expm1_, torch.expm1, False, False),
        (torch._foreach_floor, torch._foreach_floor_, torch.floor, False, False),
        (torch._foreach_log1p, torch._foreach_log1p_, torch.log1p, True, False),
        (torch._foreach_round, torch._foreach_round_, torch.round, False, False),
        (torch._foreach_frac, torch._foreach_frac_, torch.frac, False, False),
        (torch._foreach_reciprocal, torch._foreach_reciprocal_, torch.reciprocal, True, True),
        (torch._foreach_sigmoid, torch._foreach_sigmoid_, torch.sigmoid, True, False),
        (torch._foreach_trunc, torch._foreach_trunc_, torch.trunc, False, False),

        # See test_abs
        # (torch._foreach_abs, torch._foreach_abs_, torch.abs, True, True),
    ]

    def _get_test_data(self, device, dtype, N):
        if dtype in [torch.bfloat16, torch.bool, torch.float16]:
            tensors = [torch.randn(N, N, device=device).to(dtype) for _ in range(N)]
        elif dtype in torch.testing.get_all_int_dtypes():
            tensors = [torch.randint(1, 100, (N, N), device=device, dtype=dtype) for _ in range(N)]
        else:
            tensors = [torch.randn(N, N, device=device, dtype=dtype) for _ in range(N)]

        return tensors

    def _test_bin_op_list(self, device, dtype, foreach_op, foreach_op_, torch_op):
        for N in N_values:
            tensors1 = self._get_test_data(device, dtype, N)
            tensors2 = self._get_test_data(device, dtype, N)

            # Mimics cuda kernel dtype flow.  With fp16/bf16 input, runs in fp32 and casts output back to fp16/bf16.
            control_dtype = torch.float32 if (self.device_type == 'cuda' and
                                              (dtype is torch.float16 or dtype is torch.bfloat16)) else dtype
            expected = [torch_op(tensors1[i].to(dtype=control_dtype),
                                 tensors2[i].to(dtype=control_dtype)).to(dtype=dtype) for i in range(N)]
            res = foreach_op(tensors1, tensors2)
            foreach_op_(tensors1, tensors2)
            self.assertEqual(res, tensors1)
            if (dtype is torch.float16 or dtype is torch.bfloat16) and TEST_WITH_ROCM:
                self.assertEqual(tensors1, expected, atol=1.e-3, rtol=self.dtype_precisions[dtype][0])
            else:
                self.assertEqual(tensors1, expected)

    def _test_pointwise_op(self, device, dtype, foreach_op, foreach_op_, torch_op):
        for N in N_values:
            values = [2 + i for i in range(N)]
            for vals in [values[0], values]:
                tensors = self._get_test_data(device, dtype, N)
                tensors1 = self._get_test_data(device, dtype, N)
                tensors2 = self._get_test_data(device, dtype, N)

                # Mimics cuda kernel dtype flow.  With fp16/bf16 input, runs in fp32 and casts output back to fp16/bf16.
                control_dtype = torch.float32 if (self.device_type == 'cuda' and 
                                                  (dtype is torch.float16 or dtype is torch.bfloat16)) else dtype

                if not isinstance(vals, list):
                    expected = [torch_op(tensors[i].to(dtype=control_dtype),
                                         tensors1[i].to(dtype=control_dtype),
                                         tensors2[i].to(dtype=control_dtype),
                                         value=values[0]).to(dtype=dtype) for i in range(N)]
                else:
                    expected = [torch_op(tensors[i].to(dtype=control_dtype),
                                         tensors1[i].to(dtype=control_dtype),
                                         tensors2[i].to(dtype=control_dtype),
                                         value=values[i]).to(dtype=dtype) for i in range(N)]

                res = foreach_op(tensors, tensors1, tensors2, vals)
                foreach_op_(tensors, tensors1, tensors2, vals)
                self.assertEqual(res, tensors)

                if (dtype is torch.float16 or dtype is torch.bfloat16) and TEST_WITH_ROCM:
                    self.assertEqual(tensors, expected, atol=1.e-3, rtol=self.dtype_precisions[dtype][0])
                else:
                    self.assertEqual(tensors, expected)

                # test error cases
                for op in [torch._foreach_addcmul, torch._foreach_addcmul_, torch._foreach_addcdiv, torch._foreach_addcdiv_]:
                    tensors = self._get_test_data(device, dtype, N)
                    tensors1 = self._get_test_data(device, dtype, N)
                    tensors2 = self._get_test_data(device, dtype, N)

                    with self.assertRaisesRegex(RuntimeError, "Tensor list must have same number of elements as scalar list."):
                        op(tensors, tensors1, tensors2, [2 for _ in range(N + 1)])

                    with self.assertRaisesRegex(RuntimeError, "Tensor list must have same number of elements as scalar list."):
                        op(tensors, tensors1, tensors2, [2 for _ in range(N - 1)])

                    tensors = self._get_test_data(device, dtype, N + 1)
                    with self.assertRaisesRegex(RuntimeError, "Tensor lists must have the same number of tensors, got 21 and 20"):
                        op(tensors, tensors1, tensors2, [2 for _ in range(N)])

                    tensors1 = self._get_test_data(device, dtype, N + 1)
                    with self.assertRaisesRegex(RuntimeError, "Tensor lists must have the same number of tensors, got 21 and 20"):
                        op(tensors, tensors1, tensors2, [2 for _ in range(N)])

    def _test_bin_op_list_alpha(self, device, dtype, foreach_op, foreach_op_, torch_op):
        for N in N_values:
            tensors1 = self._get_test_data(device, dtype, N)
            tensors2 = self._get_test_data(device, dtype, N)
            alpha = 2

            # Mimics cuda kernel dtype flow.  With fp16/bf16 input, runs in fp32 and casts output back to fp16/bf16.
            control_dtype = torch.float32 if (self.device_type == 'cuda' and
                                              (dtype is torch.float16 or dtype is torch.bfloat16)) else dtype
            expected = [torch_op(tensors1[i].to(dtype=control_dtype),
                                 torch.mul(tensors2[i].to(dtype=control_dtype),
                                 alpha)).to(dtype=dtype) for i in range(N)]
            res = foreach_op(tensors1, tensors2, alpha=alpha)
            foreach_op_(tensors1, tensors2, alpha=alpha)
            self.assertEqual(res, tensors1)

            if dtype == torch.bool:
                expected = [e.to(torch.bool) for e in expected]
            if (dtype is torch.float16 or dtype is torch.bfloat16) and TEST_WITH_ROCM:
                self.assertEqual(tensors1, expected, atol=1.e-3, rtol=self.dtype_precisions[dtype][0])
            else:
                self.assertEqual(tensors1, expected)

    #
    # Unary ops
    #
    @dtypes(*(torch.testing.floating_and_complex_types_and(torch.bfloat16, torch.half)))
    def test_unary_ops(self, device, dtype):
        for fe_op, fe_op_, torch_op, support_bfloat16, support_complex in self.unary_ops:
            for N in N_values:
                tensors1 = self._get_test_data(device, dtype, N)
                # Mimics cuda kernel dtype flow.  With fp16/bf16 input, runs in fp32 and casts output back to fp16/bf16.
                control_dtype = torch.float32 if (self.device_type == 'cuda' and
                                                  (dtype is torch.float16 or dtype is torch.bfloat16)) else dtype

                if self.device_type == 'cpu' and dtype == torch.half and torch_op not in [torch.neg, torch.frac, torch.reciprocal]:
                    with self.assertRaisesRegex(RuntimeError, r"not implemented for \'Half\'"):
                        expected = [torch_op(tensors1[i]) for i in range(N)]

                    with self.assertRaisesRegex(RuntimeError, r"not implemented for \'Half\'"):
                        res = fe_op(tensors1)
                    break

                if dtype == torch.bfloat16 and not support_bfloat16:
                    if self.device_type == 'cuda' or torch_op in [torch.sinh, torch.cosh]:
                        with self.assertRaisesRegex(RuntimeError, r"not implemented for \'BFloat16\'"):
                            expected = [torch_op(tensors1[i]) for i in range(N)]

                        with self.assertRaisesRegex(RuntimeError, r"not implemented for \'BFloat16\'"):
                            res = fe_op(tensors1)
                        break

                if dtype in [torch.complex64, torch.complex128] and not support_complex:
                    if not (self.device_type == 'cpu' and torch_op in [torch.sigmoid]):
                        # not using assertRaisesRegex due to different error messages
                        with self.assertRaises(RuntimeError):
                            expected = [torch_op(tensors1[i]) for i in range(N)]

                        with self.assertRaises(RuntimeError):
                            res = fe_op(tensors1)
                        break

                expected = [torch_op(tensors1[i].to(dtype=control_dtype)).to(dtype=dtype) for i in range(N)]
                res = fe_op(tensors1)
                if (dtype is torch.float16 or dtype is torch.bfloat16) and TEST_WITH_ROCM:
                    self.assertEqual(res, expected, atol=1.e-3, rtol=self.dtype_precisions[dtype][0])

                    fe_op_(tensors1)
                    self.assertEqual(res, tensors1)
                else:
                    self.assertEqual(res, expected)

                    fe_op_(tensors1)
                    self.assertEqual(res, tensors1)

    # Separate test for abs due to a lot of special cases
    # Absolute value of a complex number a + bj is defined as sqrt(a^2 + b^2), i.e. a floating point
    @dtypes(*(torch.testing.floating_and_complex_types_and(torch.bfloat16, torch.half)))
    def test_abs(self, device, dtype):
        for N in N_values:
            tensors1 = self._get_test_data(device, dtype, N)
            # Mimics cuda kernel dtype flow.  With fp16/bf16 input, runs in fp32 and casts output back to fp16/bf16.
            control_dtype = torch.float32 if (self.device_type == 'cuda' and
                                              (dtype is torch.float16 or dtype is torch.bfloat16)) else dtype

            expected = [torch.abs(tensors1[i].to(dtype=control_dtype)).to(dtype=dtype) for i in range(N)]
            res = torch._foreach_abs(tensors1)
            if (dtype is torch.float16 or dtype is torch.bfloat16) and TEST_WITH_ROCM:
                self.assertEqual(res, expected, atol=1.e-3, rtol=self.dtype_precisions[dtype][0])

                torch._foreach_abs_(tensors1)
                self.assertEqual(res, tensors1)
            else:
                expected = [torch.abs(tensors1[i]) for i in range(N)]
                self.assertEqual(res, expected)

                if dtype in [torch.complex64, torch.complex128]:
                    with self.assertRaisesRegex(RuntimeError, r"In-place abs is not supported for complex tensors."):
                        torch._foreach_abs_(tensors1)
                else:
                    torch._foreach_abs_(tensors1)
                    self.assertEqual(res, tensors1)

    #
    # Pointwise ops
    #
    @dtypes(*torch.testing.get_all_dtypes(include_bfloat16=False, include_bool=False, include_complex=False))
    def test_addcmul(self, device, dtype):
        if self.device_type == 'cpu':
            if dtype == torch.half:
                with self.assertRaisesRegex(RuntimeError, r"\"addcmul_cpu_out\" not implemented for \'Half\'"):
                    self._test_pointwise_op(device, dtype, torch._foreach_addcmul,
                                            torch._foreach_addcmul_, torch.addcmul)
                return

        self._test_pointwise_op(device, dtype, torch._foreach_addcmul, torch._foreach_addcmul_, torch.addcmul)

    @dtypes(*torch.testing.get_all_dtypes(include_bfloat16=False, include_bool=False, include_complex=False))
    def test_addcdiv(self, device, dtype):
        if dtype in [torch.int8, torch.int16, torch.int32, torch.int64, torch.uint8]:
            with self.assertRaisesRegex(RuntimeError,
                                        "Integer division with addcdiv is no longer supported, and in a future"):
                self._test_pointwise_op(device, dtype, torch._foreach_addcdiv, torch._foreach_addcdiv_, torch.addcdiv)
            return

        if self.device_type == 'cpu':
            if dtype == torch.half:
                with self.assertRaisesRegex(RuntimeError, r"\"addcdiv_cpu_out\" not implemented for \'Half\'"):
                    self._test_pointwise_op(device, dtype, torch._foreach_addcdiv,
                                            torch._foreach_addcdiv_, torch.addcdiv)
                return
        self._test_pointwise_op(device, dtype, torch._foreach_addcdiv, torch._foreach_addcdiv_, torch.addcdiv)

    @dtypes(*torch.testing.get_all_dtypes(include_bfloat16=False, include_bool=False, include_complex=False))
    def test_min_max(self, device, dtype):
        for N in N_values:
            tensors1 = self._get_test_data(device, dtype, N)
            tensors2 = self._get_test_data(device, dtype, N)

            # Mimics cuda kernel dtype flow.  With fp16/bf16 input, runs in fp32 and casts output back to fp16/bf16.
            control_dtype = torch.float32 if (self.device_type == 'cuda' and
                                              (dtype is torch.float16 or dtype is torch.bfloat16)) else dtype

            expected_max = [torch.max(tensors1[i].to(dtype=control_dtype),
                                      tensors2[i].to(dtype=control_dtype)).to(dtype=dtype) for i in range(N)]

            expected_min = [torch.min(tensors1[i].to(dtype=control_dtype),
                                      tensors2[i].to(dtype=control_dtype)).to(dtype=dtype) for i in range(N)]

            res_max = torch._foreach_maximum(tensors1, tensors2)
            self.assertEqual(res_max, expected_max)

            res_min = torch._foreach_minimum(tensors1, tensors2)
            self.assertEqual(res_min, expected_min)


    @dtypes(*(torch.testing.get_all_fp_dtypes(include_half=True, include_bfloat16=False)))
    def test_max_min_float_inf_nan(self, device, dtype):
        a = [
            torch.tensor([float('inf')], device=device, dtype=dtype),
            torch.tensor([-float('inf')], device=device, dtype=dtype),
            torch.tensor([float('nan')], device=device, dtype=dtype),
            torch.tensor([float('nan')], device=device, dtype=dtype)
        ]

        b = [
            torch.tensor([-float('inf')], device=device, dtype=dtype),
            torch.tensor([float('inf')], device=device, dtype=dtype),
            torch.tensor([float('inf')], device=device, dtype=dtype),
            torch.tensor([float('nan')], device=device, dtype=dtype)
        ]

        expected = [torch.max(a1, b1) for a1, b1 in zip(a, b)]
        res = torch._foreach_maximum(a, b)
        self.assertEqual(expected, res)

        expected = [torch.min(a1, b1) for a1, b1 in zip(a, b)]
        res = torch._foreach_minimum(a, b)
        self.assertEqual(expected, res)

    @dtypes(*(torch.testing.get_all_fp_dtypes(include_half=True, include_bfloat16=False)))
    def test_max_min_inf_nan(self, device, dtype):
        a = [
            torch.tensor([inf], device=device, dtype=dtype),
            torch.tensor([-inf], device=device, dtype=dtype),
            torch.tensor([nan], device=device, dtype=dtype),
            torch.tensor([nan], device=device, dtype=dtype)
        ]

        b = [
            torch.tensor([-inf], device=device, dtype=dtype),
            torch.tensor([inf], device=device, dtype=dtype),
            torch.tensor([inf], device=device, dtype=dtype),
            torch.tensor([nan], device=device, dtype=dtype)
        ]

        expected_max = [torch.max(a1, b1) for a1, b1 in zip(a, b)]
        res_max = torch._foreach_maximum(a, b)
        self.assertEqual(expected_max, res_max)

        expected_min = [torch.min(a1, b1) for a1, b1 in zip(a, b)]
        res_min = torch._foreach_minimum(a, b)
        self.assertEqual(expected_min, res_min)

    #
    # Ops with scalar
    #
    @skipCUDAIfRocm
    @dtypes(*torch.testing.get_all_dtypes())
    def test_int_scalar(self, device, dtype):
        for N in N_values:
            for foreach_bin_op, foreach_bin_op_, torch_bin_op in self.bin_ops:
                tensors = self._get_test_data(device, dtype, N)
                scalar = 3
                expected = [torch_bin_op(t, scalar) for t in tensors]

                res = foreach_bin_op(tensors, scalar)

                if dtype == torch.bool:
                    self.assertEqual(res, expected)

                    with self.assertRaisesRegex(RuntimeError, "can't be cast to the desired output type"):
                        foreach_bin_op_(tensors, scalar)
                    return


                if foreach_bin_op_ == torch._foreach_div_ and dtype in torch.testing.integral_types() and self.device_type == "cpu":
                    with self.assertRaisesRegex(RuntimeError,
                                                "can't be cast to the desired output type"):
                        foreach_bin_op_(tensors, scalar)
                    return

                # TODO[type promotion]: Fix once type promotion is enabled.
                if dtype in torch.testing.integral_types() and self.device_type == 'cuda':
                    self.assertEqual(res, [e.to(dtype) for e in expected])

                    foreach_bin_op_(tensors, scalar)
                    self.assertEqual(tensors, [e.to(dtype) for e in expected])
                else:
                    self.assertEqual(res, expected)
                    foreach_bin_op_(tensors, scalar)
                    self.assertEqual(tensors, expected)

    # TODO[Fix scalar list]:
    # We need to update codegen to correctly handle function overloads with float[] and int[].
    # As optimizers work with float tensors, the result will always be torch.float32 for now.
    # Current schema is using 'float[]' as scalar list type.
    @skipCUDAIfRocm
    @dtypes(*torch.testing.get_all_dtypes())
    def test_int_scalarlist(self, device, dtype):
        for N in N_values:
            for foreach_bin_op, foreach_bin_op_, torch_bin_op in self.bin_ops:
                tensors = self._get_test_data(device, dtype, N)
                scalars = [1 for _ in range(N)]
                expected = [torch_bin_op(t, s) for t, s in zip(tensors, scalars)]

                # we dont support bool and complex types on CUDA for now	
                if dtype in torch.testing.get_all_complex_dtypes() and self.device_type == 'cuda':	
                    with self.assertRaisesRegex(RuntimeError, "not implemented for"):	
                        foreach_bin_op_(tensors, scalars)	

                    with self.assertRaisesRegex(RuntimeError, "not implemented for"):	
                        foreach_bin_op(tensors, scalars)	
                    return

                res = foreach_bin_op(tensors, scalars)

                if dtype == torch.bool:
                    self.assertEqual(res, [torch_bin_op(t, s) for t, s in zip(tensors, scalars)])

                    with self.assertRaisesRegex(RuntimeError, "can't be cast to the desired output type"):
                        foreach_bin_op_(tensors, scalars)
                    return

                # test out of place
                self.assertEqual(res, expected)

                # test in-place
                if dtype in torch.testing.floating_types() and self.device_type == 'cpu':
                    foreach_bin_op_(tensors, scalars)
                    return
                else:
                    if foreach_bin_op_ == torch._foreach_div_ and dtype in torch.testing.integral_types():
                        with self.assertRaisesRegex(RuntimeError, "can't be cast to the desired output type"):
                            foreach_bin_op_(tensors, scalars)
                    else:
                        foreach_bin_op_(tensors, scalars)
                        self.assertEqual(res, tensors)

    @skipCUDAIfRocm
    @dtypes(*torch.testing.get_all_dtypes())
    def test_float_scalar(self, device, dtype):
        for N in N_values:
            for foreach_bin_op, foreach_bin_op_, torch_bin_op in self.bin_ops:
                tensors = self._get_test_data(device, dtype, N)
                scalar = 3.3

                # Mimics cuda kernel dtype flow.  With fp16/bf16 input, runs in fp32 and casts output back to fp16/bf16.
                control_dtype = torch.float32 if (self.device_type == 'cuda' and
                                                  (dtype is torch.float16 or dtype is torch.bfloat16)) else dtype
                expected = [torch_bin_op(t.to(dtype=control_dtype),
                                         scalar) for t in tensors]
                if (dtype is torch.float16 or dtype is torch.bfloat16):
                    expected = [e.to(dtype=dtype) for e in expected]

                if dtype == torch.bool:
                    if foreach_bin_op == torch._foreach_sub:
                        with self.assertRaisesRegex(RuntimeError, "Subtraction, the `-` operator, with two bool"):
                            foreach_bin_op_(tensors, scalar)

                        with self.assertRaisesRegex(RuntimeError, "Subtraction, the `-` operator, with two bool"):
                            foreach_bin_op(tensors, scalar)
                    return

                res = foreach_bin_op(tensors, scalar)
                if (dtype is torch.float16 or dtype is torch.bfloat16) and TEST_WITH_ROCM:
                    self.assertEqual(res, expected, atol=1.e-3, rtol=self.dtype_precisions[dtype][0])
                else:
                    self.assertEqual(res, expected)

                if dtype in torch.testing.integral_types():
                    with self.assertRaisesRegex(RuntimeError, "result type Float can't be cast to the desired output type"):
                        foreach_bin_op_(tensors, scalar)
                    return

                foreach_bin_op_(tensors, scalar)
                if (dtype is torch.float16 or dtype is torch.bfloat16) and TEST_WITH_ROCM:
                    self.assertEqual(tensors, expected, atol=1.e-3, rtol=self.dtype_precisions[dtype][0])
                else:
                    self.assertEqual(tensors, expected)

    @skipCUDAIfRocm
    @dtypes(*torch.testing.get_all_dtypes())
    def test_float_scalarlist(self, device, dtype):
        for N in N_values:
            for foreach_bin_op, foreach_bin_op_, torch_bin_op in self.bin_ops:
                tensors = self._get_test_data(device, dtype, N)
                scalars = [1.1 for _ in range(N)]

                # Bool case
                if dtype == torch.bool:
                    if foreach_bin_op == torch._foreach_sub:
                        with self.assertRaisesRegex(RuntimeError, "Subtraction, the `-` operator, with a bool tensor"): 
                            expected = [torch_bin_op(t, s) for t, s in zip(tensors, scalars)]

                        with self.assertRaisesRegex(RuntimeError, "Subtraction, the `-` operator, with a bool tensor"): 
                            res = foreach_bin_op(tensors, scalars)

                        with self.assertRaisesRegex(RuntimeError, "Subtraction, the `-` operator, with a bool tensor"): 
                            [t.sub_(scalar) for t, scalar in zip(tensors, scalars)]

                        with self.assertRaisesRegex(RuntimeError, "Subtraction, the `-` operator, with a bool tensor"): 
                            foreach_bin_op_(tensors, scalars)
                        continue

                    res = foreach_bin_op(tensors, scalars)
                    expected = [torch_bin_op(t, s) for t, s in zip(tensors, scalars)]
                    self.assertEqual(res, expected)

                    with self.assertRaisesRegex(RuntimeError, "result type Float can't be cast to the desired output type"):
                        foreach_bin_op_(tensors, scalars)
                    continue

                # If incoming dtype is float16 or bfloat16, runs in float32 and casts output back to dtype.
                control_dtype = torch.float32 if (self.device_type == 'cuda' and
                                                  (dtype is torch.float16 or dtype is torch.bfloat16)) else dtype
                expected = [torch_bin_op(t.to(dtype=control_dtype), s) for t, s in zip(tensors, scalars)]
                if (dtype is torch.float16 or dtype is torch.bfloat16):
                    expected = [e.to(dtype=dtype) for e in expected]

                 # we dont support bool and complex types on CUDA for now	
                if (dtype in torch.testing.get_all_complex_dtypes() or dtype == torch.bool) and self.device_type == 'cuda':	
                    with self.assertRaisesRegex(RuntimeError, "not implemented for"):	
                        foreach_bin_op_(tensors, scalars)	

                    with self.assertRaisesRegex(RuntimeError, "not implemented for"):	
                        foreach_bin_op(tensors, scalars)	
                    return

                res = foreach_bin_op(tensors, scalars)

                if dtype in torch.testing.integral_types() and self.device_type == 'cuda':
                    self.assertEqual(res, expected)
                    with self.assertRaisesRegex(RuntimeError, "result type Float can't be cast to the desired output type"):
                        foreach_bin_op_(tensors, scalars)
                    continue
                else:
                    if (dtype is torch.float16 or dtype is torch.bfloat16) and TEST_WITH_ROCM:
                        self.assertEqual(res, expected, atol=1.e-3, rtol=self.dtype_precisions[dtype][0])
                    else:
                        self.assertEqual(res, expected)

                if dtype in torch.testing.integral_types() and self.device_type == "cpu":
                    with self.assertRaisesRegex(RuntimeError, "result type Float can't be cast to the desired output type"):
                        foreach_bin_op_(tensors, scalars)
                    continue

                foreach_bin_op_(tensors, scalars)
                if (dtype is torch.float16 or dtype is torch.bfloat16) and TEST_WITH_ROCM:
                    self.assertEqual(tensors, expected, atol=1.e-3, rtol=self.dtype_precisions[dtype][0])
                else:
                    self.assertEqual(tensors, expected)

    @skipCUDAIfRocm
    @dtypes(*torch.testing.get_all_dtypes())
    def test_complex_scalar(self, device, dtype):
        for N in N_values:
            for foreach_bin_op, foreach_bin_op_, torch_bin_op in self.bin_ops:
                tensors = self._get_test_data(device, dtype, N)
                scalar = 3 + 5j

                # Bool case
                if dtype == torch.bool:
                    if foreach_bin_op == torch._foreach_sub:
                        with self.assertRaisesRegex(RuntimeError, "Subtraction, the `-` operator,"):
                            foreach_bin_op_(tensors, scalar)

                        with self.assertRaisesRegex(RuntimeError, "Subtraction, the `-` operator,"):
                            foreach_bin_op(tensors, scalar)
                    continue

                res = foreach_bin_op(tensors, scalar)
                expected = [torch_bin_op(t, scalar) for t in tensors]
                self.assertEqual(res, expected)

                if dtype in torch.testing.get_all_fp_dtypes() and self.device_type == 'cuda':
                    with self.assertRaisesRegex(RuntimeError, "can't be cast to the desired output type"):
                        foreach_bin_op_(tensors, scalar)
                    continue

                if dtype not in [torch.complex64, torch.complex128]:
                    with self.assertRaisesRegex(RuntimeError, "can't be cast to the desired output type"):
                        foreach_bin_op_(tensors, scalar)
                else:
                    foreach_bin_op_(tensors, scalar)
                    self.assertEqual(res, tensors)

    @skipCUDAIfRocm
    @dtypes(*torch.testing.get_all_dtypes())
    def test_complex_scalarlist(self, device, dtype):
        for N in N_values:
            for foreach_bin_op, foreach_bin_op_, torch_bin_op in self.bin_ops:
                tensors = self._get_test_data(device, dtype, N)
                scalars = [3 + 5j for _ in range(N)]

                # Bool case
                if dtype == torch.bool:
                    if foreach_bin_op == torch._foreach_sub:
                        with self.assertRaisesRegex(RuntimeError, "Subtraction, the `-` operator"):
                            foreach_bin_op_(tensors, scalars)

                        with self.assertRaisesRegex(RuntimeError, "Subtraction, the `-` operator"):
                            foreach_bin_op(tensors, scalars)
                    continue

                expected = [torch_bin_op(t, s) for t, s in zip(tensors, scalars)]
                #if dtype in [torch.complex64, torch.complex128] and self.device_type == "cuda":
                #    with self.assertRaisesRegex(RuntimeError, "not implemented for"):
                #        res = foreach_bin_op(tensors, scalars)
#
                #    with self.assertRaisesRegex(RuntimeError, "not implemented for"):
                #        foreach_bin_op_(tensors, scalars)
                #    continue
                #else:
                res = foreach_bin_op(tensors, scalars)
                self.assertEqual(res, expected)

                if dtype not in [torch.complex64, torch.complex128]:
                    with self.assertRaisesRegex(RuntimeError, "can't be cast to the desired output type"):
                        foreach_bin_op_(tensors, scalars)
                else:
                    foreach_bin_op_(tensors, scalars)
                    self.assertEqual(res, tensors)

    @skipCUDAIfRocm
    @dtypes(*torch.testing.get_all_dtypes())
    def test_bool_scalar(self, device, dtype):
        for N in N_values:
            for foreach_bin_op, foreach_bin_op_, torch_bin_op in self.bin_ops:
                tensors = self._get_test_data(device, dtype, N)
                scalar = True

                if dtype == torch.bool:
                    expected = [torch_bin_op(t, scalar) for t in tensors]
                    res = foreach_bin_op(tensors, scalar)

                    foreach_bin_op_(tensors, scalar)
                    self.assertEqual(tensors, res)
                    return

                if foreach_bin_op == torch._foreach_sub and self.device_type == "cpu":
                    with self.assertRaisesRegex(RuntimeError, "Subtraction, the `-` operator"):
                        res = foreach_bin_op(tensors, scalar)

                    with self.assertRaisesRegex(RuntimeError, "Subtraction, the `-` operator"):
                        foreach_bin_op_(tensors, scalar)
                elif foreach_bin_op == torch._foreach_sub and self.device_type == 'cuda':
                    res = foreach_bin_op(tensors, scalar)
                    self.assertEqual(res, foreach_bin_op(tensors, 1))

                    foreach_bin_op_(tensors, scalar)
                    self.assertEqual(tensors, res)
                else:
                    expected = [torch_bin_op(t, scalar) for t in tensors]
                    res = foreach_bin_op(tensors, scalar)

                    # TODO[type promotion]: Fix once type promotion is enabled.
                    if dtype in torch.testing.integral_types() and self.device_type == 'cuda':
                        self.assertEqual(res, [e.to(dtype) for e in expected])
                    else:
                        self.assertEqual(res, expected)

                    if dtype in torch.testing.integral_types():
                        if foreach_bin_op == torch._foreach_div and self.device_type == "cpu":
                            with self.assertRaisesRegex(RuntimeError, "result type Float can't be cast to the desired "):
                                foreach_bin_op_(tensors, scalar)
                        else:
                            foreach_bin_op_(tensors, scalar)
                            self.assertEqual(tensors, res)
                    else:
                        foreach_bin_op_(tensors, scalar)
                        self.assertEqual(tensors, expected)

    @skipCUDAIfRocm
    @dtypes(*torch.testing.get_all_dtypes())
    def test_bool_scalarlist(self, device, dtype):
        for N in N_values:
            for foreach_bin_op, foreach_bin_op_, torch_bin_op in self.bin_ops:
                tensors = self._get_test_data(device, dtype, N)
                scalars = [True for _ in range(N)]

<<<<<<< HEAD
                if foreach_bin_op == torch._foreach_sub:
                    with self.assertRaisesRegex(RuntimeError, "Subtraction, the `-` operator"):
                        expected = [torch_bin_op(t, s) for t, s in zip(tensors, scalars)]
=======
                if dtype == torch.bool:
                    if self.device_type == 'cuda':
                        with self.assertRaisesRegex(RuntimeError, "not implemented for"):
                            foreach_bin_op(tensors, scalars)

                        with self.assertRaisesRegex(RuntimeError, "not implemented for"):
                            foreach_bin_op_(tensors, scalars)
                        return
                    else:
                        if foreach_bin_op == torch._foreach_sub:
                            with self.assertRaisesRegex(RuntimeError, "Subtraction, the `-` operator, with two bool tensors"):
                                foreach_bin_op_(tensors, scalars)

                            with self.assertRaisesRegex(RuntimeError, "Subtraction, the `-` operator, with two bool tensors"):
                                foreach_bin_op(tensors, scalars)
                        else:
                            expected = [torch_bin_op(t, s) for t, s in zip(tensors, scalars)]
                            res = foreach_bin_op(tensors, scalars)
                            self.assertEqual(res, expected)

                            if foreach_bin_op_ == torch._foreach_div_:
                                with self.assertRaisesRegex(RuntimeError, "result type Float can't be cast to the desired"):
                                    foreach_bin_op_(tensors, scalars)
                            else:
                                foreach_bin_op_(tensors, scalars)
                                self.assertEqual(res, tensors)
                else:
                    # we dont support complex types on CUDA for now
                    if (dtype in torch.testing.get_all_complex_dtypes()) and self.device_type == 'cuda':
                        with self.assertRaisesRegex(RuntimeError, "not implemented for"):
                            foreach_bin_op_(tensors, scalars)

                        with self.assertRaisesRegex(RuntimeError, "not implemented for"):
                            foreach_bin_op(tensors, scalars)
                        return
>>>>>>> af2aa25f

                    with self.assertRaisesRegex(RuntimeError, "Subtraction, the `-` operator"):
                        foreach_bin_op(tensors, scalars)

                    with self.assertRaisesRegex(RuntimeError, "Subtraction, the `-` operator"):
                        foreach_bin_op_(tensors, scalars)
                    continue

                expected = [torch_bin_op(t, s) for t, s in zip(tensors, scalars)]
                res = foreach_bin_op(tensors, scalars)
                self.assertEqual(expected, res)

                if dtype in torch.testing.integral_types_and(torch.bool) and foreach_bin_op == torch._foreach_div:
                    with self.assertRaisesRegex(RuntimeError, "can't be cast to the desired output"):
                        foreach_bin_op_(tensors, scalars)
                else:
                    foreach_bin_op_(tensors, scalars)
                    self.assertEqual(tensors, res)

    @dtypes(*torch.testing.get_all_dtypes())
    def test_add_with_different_size_tensors(self, device, dtype):
        if dtype == torch.bool:
            return
        tensors = [torch.zeros(10 + n, 10 + n, device=device, dtype=dtype) for n in range(10)]
        expected = [torch.ones(10 + n, 10 + n, device=device, dtype=dtype) for n in range(10)]

        torch._foreach_add_(tensors, 1)
        self.assertEqual(expected, tensors)

    @dtypes(*torch.testing.get_all_dtypes())
    def test_add_scalar_with_empty_list_and_empty_tensor(self, device, dtype):
        # TODO: enable empty list case
        for tensors in [[torch.randn([0])]]:
            res = torch._foreach_add(tensors, 1)
            self.assertEqual(res, tensors)

            torch._foreach_add_(tensors, 1)
            self.assertEqual(res, tensors)

    @dtypes(*torch.testing.get_all_dtypes())
    def test_add_scalar_with_overlapping_tensors(self, device, dtype):
        tensors = [torch.ones(1, 1, device=device, dtype=dtype).expand(2, 1, 3)]
        expected = [torch.tensor([[[2, 2, 2]], [[2, 2, 2]]], dtype=dtype, device=device)]

        # bool tensor + 1 will result in int64 tensor
        if dtype == torch.bool:
            expected[0] = expected[0].to(torch.int64).add(1)

        res = torch._foreach_add(tensors, 1)
        self.assertEqual(res, expected)

    def test_bin_op_scalar_with_different_tensor_dtypes(self, device):
        tensors = [torch.tensor([1.1], dtype=torch.float, device=device),
                   torch.tensor([1], dtype=torch.long, device=device)]
        self.assertRaises(RuntimeError, lambda: torch._foreach_add(tensors, 1))

    #
    # Ops with list
    #
    def test_bin_op_list_error_cases(self, device):
        for bin_op, bin_op_, _ in self.bin_ops:
            tensors1 = []
            tensors2 = []

            # Empty lists
            with self.assertRaisesRegex(RuntimeError, "There were no tensor arguments to this function"):
                bin_op(tensors1, tensors2)
            with self.assertRaisesRegex(RuntimeError, "There were no tensor arguments to this function"):
                bin_op_(tensors1, tensors2)

            # One empty list
            tensors1.append(torch.tensor([1], device=device))
            with self.assertRaisesRegex(RuntimeError, "Tensor list must have same number of elements as scalar list."):
                bin_op(tensors1, tensors2)
            with self.assertRaisesRegex(RuntimeError, "Tensor list must have same number of elements as scalar list."):
                bin_op_(tensors1, tensors2)

            # Lists have different amount of tensors
            tensors2.append(torch.tensor([1], device=device))
            tensors2.append(torch.tensor([1], device=device))
            with self.assertRaisesRegex(RuntimeError, "Tensor lists must have the same number of tensors, got 1 and 2"):
                bin_op(tensors1, tensors2)
            with self.assertRaisesRegex(RuntimeError, "Tensor lists must have the same number of tensors, got 1 and 2"):
                bin_op_(tensors1, tensors2)

            # Different dtypes
            tensors1 = [torch.zeros(10, 10, device=device, dtype=torch.float) for _ in range(10)]
            tensors2 = [torch.ones(10, 10, device=device, dtype=torch.int) for _ in range(10)]

            with self.assertRaisesRegex(RuntimeError, "All tensors in the tensor list must have the same dtype."):
                bin_op(tensors1, tensors2)
            with self.assertRaisesRegex(RuntimeError, "All tensors in the tensor list must have the same dtype."):
                bin_op_(tensors1, tensors2)

            # different devices
            if torch.cuda.is_available() and torch.cuda.device_count() > 1:
                tensor1 = torch.zeros(10, 10, device="cuda:0")
                tensor2 = torch.ones(10, 10, device="cuda:1")
                with self.assertRaisesRegex(RuntimeError, "Expected all tensors to be on the same device"):
                    bin_op([tensor1], [tensor2])
                with self.assertRaisesRegex(RuntimeError, "Expected all tensors to be on the same device"):
                    bin_op_([tensor1], [tensor2])

            # Corresponding tensors with different sizes
            tensors1 = [torch.zeros(10, 10, device=device) for _ in range(10)]
            tensors2 = [torch.ones(11, 11, device=device) for _ in range(10)]
            with self.assertRaisesRegex(RuntimeError, "Corresponding tensors in lists must have the same size"):
                bin_op(tensors1, tensors2)
            with self.assertRaisesRegex(RuntimeError, r", got \[10, 10\] and \[11, 11\]"):
                bin_op_(tensors1, tensors2)

    @dtypes(*torch.testing.get_all_dtypes())
    def test_add_list(self, device, dtype):
        self._test_bin_op_list(device, dtype, torch._foreach_add, torch._foreach_add_, torch.add)
        self._test_bin_op_list_alpha(device, dtype, torch._foreach_add, torch._foreach_add_, torch.add)

    @dtypes(*torch.testing.get_all_dtypes())
    def test_sub_list(self, device, dtype):
        if dtype == torch.bool:
            with self.assertRaisesRegex(RuntimeError, "Subtraction, the `-` operator, with two bool"):
                self._test_bin_op_list(device, dtype, torch._foreach_sub, torch._foreach_sub_, torch.sub)

            with self.assertRaisesRegex(RuntimeError, "Subtraction, the `-` operator, with a bool tensor"):
                self._test_bin_op_list_alpha(device, dtype, torch._foreach_sub, torch._foreach_sub_, torch.sub)
        else:
            self._test_bin_op_list(device, dtype, torch._foreach_sub, torch._foreach_sub_, torch.sub)
            self._test_bin_op_list_alpha(device, dtype, torch._foreach_sub, torch._foreach_sub_, torch.sub)

    @dtypes(*torch.testing.get_all_dtypes())
    def test_mul_list(self, device, dtype):
        self._test_bin_op_list(device, dtype, torch._foreach_mul, torch._foreach_mul_, torch.mul)

    @dtypes(*torch.testing.get_all_dtypes())
    def test_div_list(self, device, dtype):
        if dtype in torch.testing.integral_types_and(torch.bool):
            if self.device_type == 'cpu':
                with self.assertRaisesRegex(RuntimeError, "result type Float can't be cast to the desired output type"):
                    self._test_bin_op_list(device, dtype, torch._foreach_div, torch._foreach_div_, torch.div)
            else:
                self.skipTest("Skipped! See https://github.com/pytorch/pytorch/issues/44489")
            return

        for N in N_values:
            tensors1 = self._get_test_data(device, dtype, N)

            if dtype in [torch.bfloat16, torch.bool, torch.float16]:
                tensors2 = [torch.zeros(N, N, device=device, dtype=dtype).add(2) for _ in range(N)]
            else:
                tensors2 = self._get_test_data(device, dtype, N)

            expected = [torch.div(tensors1[i], tensors2[i]) for i in range(N)]
            res = torch._foreach_div(tensors1, tensors2)
            torch._foreach_div_(tensors1, tensors2)
            self.assertEqual(res, tensors1)
            self.assertEqual(tensors1, res)

    @dtypes(*torch.testing.get_all_dtypes())
    def test_add_list_different_sizes(self, device, dtype):
        tensors1 = [torch.zeros(10 + n, 10 + n, device=device, dtype=dtype) for n in range(10)]
        tensors2 = [torch.ones(10 + n, 10 + n, device=device, dtype=dtype) for n in range(10)]

        res = torch._foreach_add(tensors1, tensors2)
        torch._foreach_add_(tensors1, tensors2)
        self.assertEqual(res, tensors1)
        self.assertEqual(res, [torch.ones(10 + n, 10 + n, device=device, dtype=dtype) for n in range(10)])

    @unittest.skipIf(not torch.cuda.is_available(), "CUDA not found")
    @dtypes(*torch.testing.get_all_dtypes())
    def test_add_list_slow_path(self, device, dtype):
        # different strides
        tensor1 = torch.zeros(10, 10, device=device, dtype=dtype)
        tensor2 = torch.ones(10, 10, device=device, dtype=dtype)
        res = torch._foreach_add([tensor1], [tensor2.t()])
        torch._foreach_add_([tensor1], [tensor2])
        self.assertEqual(res, [tensor1])

        # non contiguous
        tensor1 = torch.randn(5, 2, 1, 3, device=device)[:, 0]
        tensor2 = torch.randn(5, 2, 1, 3, device=device)[:, 0]
        self.assertFalse(tensor1.is_contiguous())
        self.assertFalse(tensor2.is_contiguous())
        res = torch._foreach_add([tensor1], [tensor2])
        torch._foreach_add_([tensor1], [tensor2])
        self.assertEqual(res, [tensor1])

instantiate_device_type_tests(TestForeach, globals())

if __name__ == '__main__':
    run_tests()<|MERGE_RESOLUTION|>--- conflicted
+++ resolved
@@ -658,47 +658,18 @@
                 tensors = self._get_test_data(device, dtype, N)
                 scalars = [True for _ in range(N)]
 
-<<<<<<< HEAD
+                # we dont support complex types on CUDA for now
+                if (dtype in torch.testing.get_all_complex_dtypes()) and self.device_type == 'cuda':
+                    with self.assertRaisesRegex(RuntimeError, "not implemented for"):
+                        foreach_bin_op_(tensors, scalars)
+
+                    with self.assertRaisesRegex(RuntimeError, "not implemented for"):
+                        foreach_bin_op(tensors, scalars)
+                    return
+
                 if foreach_bin_op == torch._foreach_sub:
                     with self.assertRaisesRegex(RuntimeError, "Subtraction, the `-` operator"):
                         expected = [torch_bin_op(t, s) for t, s in zip(tensors, scalars)]
-=======
-                if dtype == torch.bool:
-                    if self.device_type == 'cuda':
-                        with self.assertRaisesRegex(RuntimeError, "not implemented for"):
-                            foreach_bin_op(tensors, scalars)
-
-                        with self.assertRaisesRegex(RuntimeError, "not implemented for"):
-                            foreach_bin_op_(tensors, scalars)
-                        return
-                    else:
-                        if foreach_bin_op == torch._foreach_sub:
-                            with self.assertRaisesRegex(RuntimeError, "Subtraction, the `-` operator, with two bool tensors"):
-                                foreach_bin_op_(tensors, scalars)
-
-                            with self.assertRaisesRegex(RuntimeError, "Subtraction, the `-` operator, with two bool tensors"):
-                                foreach_bin_op(tensors, scalars)
-                        else:
-                            expected = [torch_bin_op(t, s) for t, s in zip(tensors, scalars)]
-                            res = foreach_bin_op(tensors, scalars)
-                            self.assertEqual(res, expected)
-
-                            if foreach_bin_op_ == torch._foreach_div_:
-                                with self.assertRaisesRegex(RuntimeError, "result type Float can't be cast to the desired"):
-                                    foreach_bin_op_(tensors, scalars)
-                            else:
-                                foreach_bin_op_(tensors, scalars)
-                                self.assertEqual(res, tensors)
-                else:
-                    # we dont support complex types on CUDA for now
-                    if (dtype in torch.testing.get_all_complex_dtypes()) and self.device_type == 'cuda':
-                        with self.assertRaisesRegex(RuntimeError, "not implemented for"):
-                            foreach_bin_op_(tensors, scalars)
-
-                        with self.assertRaisesRegex(RuntimeError, "not implemented for"):
-                            foreach_bin_op(tensors, scalars)
-                        return
->>>>>>> af2aa25f
 
                     with self.assertRaisesRegex(RuntimeError, "Subtraction, the `-` operator"):
                         foreach_bin_op(tensors, scalars)

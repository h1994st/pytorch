--- conflicted
+++ resolved
@@ -35,27 +35,6 @@
 from torch.quantization.fx.pattern_utils import get_default_quant_patterns
 import torch.quantization.fx.quantization_patterns as qp
 from torch.quantization.ns.pattern_utils import (
-<<<<<<< HEAD
-    get_base_name_to_sets_of_related_ops,
-    get_type_a_related_to_b,
-)
-from torch.quantization.ns.graph_matcher import (
-    get_matching_subgraph_pairs,
-    GraphMatchingException,
-)
-from torch.quantization.ns.mappings import (
-    FUNS_IO_TYPE_FP32,
-    FUNS_IO_TYPE_INT8,
-    FUNS_IO_TYPE_FP32_OR_INT8,
-    FUNS_UNMATCHABLE,
-    MODS_IO_TYPE_FP32,
-    MODS_IO_TYPE_INT8,
-    MODS_IO_TYPE_FP32_OR_INT8,
-    MODS_UNMATCHABLE,
-    METHS_IO_TYPE_FP32_OR_INT8,
-    METHS_UNMATCHABLE,
-)
-=======
     get_type_a_related_to_b,
 )
 from torch.quantization.ns.graph_matcher import (
@@ -69,7 +48,6 @@
     get_base_name_for_op,
     add_op_to_sets_of_related_ops,
 )
->>>>>>> 8be5b1ca
 from torch.quantization._numeric_suite_fx import (
     extract_weights,
     _extract_weights_impl,
@@ -101,8 +79,6 @@
         return x
 
 
-<<<<<<< HEAD
-=======
 class LinearFunctional(nn.Module):
     def __init__(self):
         super().__init__()
@@ -115,7 +91,6 @@
         return x
 
 
->>>>>>> 8be5b1ca
 class LinearReluLinearFunctional(nn.Module):
     def __init__(self):
         super().__init__()
@@ -130,8 +105,6 @@
         return x
 
 
-<<<<<<< HEAD
-=======
 class AddMulFunctional(nn.Module):
     def forward(self, x, y):
         x = x + 1.0
@@ -143,7 +116,6 @@
         return x
 
 
->>>>>>> 8be5b1ca
 class AllConvAndLinearFusionModules(torch.nn.Module):
     def __init__(self):
         super().__init__()
@@ -246,7 +218,6 @@
         self.stride3d = (1, 1, 1)
         self.padding3d = (0, 0, 0)
         self.dilation3d = (1, 1, 1)
-<<<<<<< HEAD
 
     def forward(self, x):
         x = F.conv1d(
@@ -272,6 +243,22 @@
         x = F.relu(x)
         return x
 
+@torch.fx.wrap
+def _wrapped_hardswish(x):
+    return F.hardswish(x)
+
+@torch.fx.wrap
+def _wrapped_hardswish_fp16(x):
+    x = x.dequantize()
+    x = F.hardswish(x)
+    x = x.to(torch.float16)
+    return x
+
+@torch.fx.wrap
+def _wrapped_sigmoid(x):
+    return F.sigmoid(x)
+
+
 
 class TestFXGraphMatcher(QuantizationTestCase):
 
@@ -285,9 +272,12 @@
         mq = convert_fx(mp_copy)
         results = get_matching_subgraph_pairs(mp, mq)
 
+        base_name_to_sets_of_related_ops = get_base_name_to_sets_of_related_ops()
+        conv_name_0 = 'base_op_' + get_base_name_for_op(
+            base_name_to_sets_of_related_ops, nn.Conv2d) + '_0'
+
         expected_types = {
-            'base_op_torch.nn.Conv2d_0':
-                ((nn.Conv2d, nn.Conv2d), (nnq.Conv2d, nnq.Conv2d)),
+            conv_name_0: ((nn.Conv2d, nn.Conv2d), (nnq.Conv2d, nnq.Conv2d)),
         }
         self.assert_types_for_matched_subgraph_pairs(results, expected_types, mp, mq)
 
@@ -303,83 +293,6 @@
             def forward(self, x):
                 return F.linear(x, self.w, self.b)
 
-=======
-
-    def forward(self, x):
-        x = F.conv1d(
-            x, self.weight1d, self.bias1d, self.stride1d, self.padding1d,
-            self.dilation1d, self.groups)
-        x = F.conv1d(
-            x, self.weight1d, self.bias1d, self.stride1d, self.padding1d,
-            self.dilation1d, self.groups)
-        x = F.relu(x)
-        x = F.conv2d(
-            x, self.weight2d, self.bias2d, self.stride2d, self.padding2d,
-            self.dilation2d, self.groups)
-        x = F.conv2d(
-            x, self.weight2d, self.bias2d, self.stride2d, self.padding2d,
-            self.dilation2d, self.groups)
-        x = F.relu(x)
-        x = F.conv3d(
-            x, self.weight3d, self.bias3d, self.stride3d, self.padding3d,
-            self.dilation3d, self.groups)
-        x = F.conv3d(
-            x, self.weight3d, self.bias3d, self.stride3d, self.padding3d,
-            self.dilation3d, self.groups)
-        x = F.relu(x)
-        return x
-
-@torch.fx.wrap
-def _wrapped_hardswish(x):
-    return F.hardswish(x)
-
-@torch.fx.wrap
-def _wrapped_hardswish_fp16(x):
-    x = x.dequantize()
-    x = F.hardswish(x)
-    x = x.to(torch.float16)
-    return x
-
-@torch.fx.wrap
-def _wrapped_sigmoid(x):
-    return F.sigmoid(x)
-
-
-
-class TestFXGraphMatcher(QuantizationTestCase):
-
-    @override_qengines
-    def test_simple_mod(self):
-        m = nn.Sequential(nn.Conv2d(1, 1, 1)).eval()
-        mp = prepare_fx(m, {'': torch.quantization.default_qconfig})
-        # TODO(future PR): prevent the need for copying here, we can copy the
-        # modules but should reuse the underlying tensors
-        mp_copy = copy.deepcopy(mp)
-        mq = convert_fx(mp_copy)
-        results = get_matching_subgraph_pairs(mp, mq)
-
-        base_name_to_sets_of_related_ops = get_base_name_to_sets_of_related_ops()
-        conv_name_0 = 'base_op_' + get_base_name_for_op(
-            base_name_to_sets_of_related_ops, nn.Conv2d) + '_0'
-
-        expected_types = {
-            conv_name_0: ((nn.Conv2d, nn.Conv2d), (nnq.Conv2d, nnq.Conv2d)),
-        }
-        self.assert_types_for_matched_subgraph_pairs(results, expected_types, mp, mq)
-
-    @override_qengines
-    def test_simple_fun(self):
-        class M(nn.Module):
-            def __init__(self):
-                super().__init__()
-                self.w = nn.Parameter(torch.empty(1, 4))
-                self.b = nn.Parameter(torch.zeros(1))
-                torch.nn.init.kaiming_uniform_(self.w, a=math.sqrt(5))
-
-            def forward(self, x):
-                return F.linear(x, self.w, self.b)
-
->>>>>>> 8be5b1ca
         m = M().eval()
         mp = prepare_fx(m, {'': torch.quantization.default_qconfig})
         # TODO(future PR): prevent the need for copying here, we can copy the
@@ -388,17 +301,12 @@
         mq = convert_fx(mp_copy)
         results = get_matching_subgraph_pairs(mp, mq)
 
-<<<<<<< HEAD
-        expected_types = {
-            'base_op_torch.nn.functional.linear_0':
-=======
         base_name_to_sets_of_related_ops = get_base_name_to_sets_of_related_ops()
         linear_name_0 = 'base_op_' + get_base_name_for_op(
             base_name_to_sets_of_related_ops, F.linear) + '_0'
 
         expected_types = {
             linear_name_0:
->>>>>>> 8be5b1ca
                 ((F.linear, F.linear), (toq.linear, toq.linear))
         }
         self.assert_types_for_matched_subgraph_pairs(results, expected_types, mp, mq)
@@ -413,17 +321,12 @@
         mq = convert_fx(mp_copy)
         results = get_matching_subgraph_pairs(mp, mq)
 
-<<<<<<< HEAD
-        expected_types = {
-            'base_op_torch.nn.functional.linear_0':
-=======
         base_name_to_sets_of_related_ops = get_base_name_to_sets_of_related_ops()
         linear_name_0 = 'base_op_' + get_base_name_for_op(
             base_name_to_sets_of_related_ops, F.linear) + '_0'
 
         expected_types = {
             linear_name_0:
->>>>>>> 8be5b1ca
                 ((F.linear, F.relu), (toq.linear_relu, toq.linear_relu)),
         }
         self.assert_types_for_matched_subgraph_pairs(results, expected_types, mp, mq)
@@ -505,12 +408,6 @@
         mq = convert_fx(mp_copy)
         results = get_matching_subgraph_pairs(mp, mq)
 
-<<<<<<< HEAD
-        expected_types = {
-            'base_op_torch.cat_0': ((torch.cat, torch.cat), (torch.cat, torch.cat)),
-            'base_op_torch.add_0': ((torch.add, torch.add), (toq.add, toq.add)),
-            'base_op_torch.add_1': ((torch.add, torch.add), (toq.add, toq.add)),
-=======
         base_name_to_sets_of_related_ops = get_base_name_to_sets_of_related_ops()
         cat_name_0 = 'base_op_' + get_base_name_for_op(
             base_name_to_sets_of_related_ops, torch.cat) + '_0'
@@ -523,7 +420,6 @@
             cat_name_0: ((torch.cat, torch.cat), (torch.cat, torch.cat)),
             add_name_0: ((torch.add, torch.add), (toq.add, toq.add)),
             add_name_1: ((torch.add, torch.add), (toq.add, toq.add)),
->>>>>>> 8be5b1ca
         }
         self.assert_types_for_matched_subgraph_pairs(results, expected_types, mp, mq)
 
@@ -549,12 +445,6 @@
         mq = convert_fx(mp_copy)
         results = get_matching_subgraph_pairs(mp, mq)
 
-<<<<<<< HEAD
-        expected_types = {
-            'base_op_torch.add_0': ((torch.add, torch.add), (toq.add, toq.add)),
-            'base_op_torch.add_1': ((torch.add, torch.add), (toq.add, toq.add)),
-            'base_op_torch.add_2': ((torch.add, torch.add), (toq.add, toq.add)),
-=======
         base_name_to_sets_of_related_ops = get_base_name_to_sets_of_related_ops()
         add_name_0 = 'base_op_' + get_base_name_for_op(
             base_name_to_sets_of_related_ops, torch.add) + '_0'
@@ -567,7 +457,6 @@
             add_name_0: ((torch.add, torch.add), (toq.add, toq.add)),
             add_name_1: ((torch.add, torch.add), (toq.add, toq.add)),
             add_name_2: ((torch.add, torch.add), (toq.add, toq.add)),
->>>>>>> 8be5b1ca
         }
         self.assert_types_for_matched_subgraph_pairs(results, expected_types, mp, mq)
 
@@ -599,30 +488,6 @@
         mq = convert_fx(mp_copy)
         results = get_matching_subgraph_pairs(mp, mq)
 
-<<<<<<< HEAD
-        # all of these should be matched
-        expected_types = {
-            'base_op_torch.nn.Conv2d_1':
-                ((nn.Conv2d, nn.Conv2d), (nnq.Conv2d, nnq.Conv2d)),
-            'base_op_torch.nn.Conv2d_0':
-                ((nn.Conv2d, nn.Conv2d), (nn.Conv2d, nn.Conv2d)),
-            'base_op_torch.mul_0': ((torch.mul, torch.mul), (toq.mul, toq.mul)),
-            'base_op_torch.relu_0': ((F.relu, F.relu), (F.relu, F.relu)),
-            'base_op_torch.sigmoid_0':
-                ((torch.sigmoid, torch.sigmoid), (torch.sigmoid, torch.sigmoid)),
-        }
-        self.assert_types_for_matched_subgraph_pairs(results, expected_types, mp, mq)
-
-    def test_methods(self):
-        """
-        Verify that graph matching works on methods
-        """
-        class M(nn.Module):
-            def forward(self, x):
-                x = x.sigmoid()
-                return x
-
-=======
         base_name_to_sets_of_related_ops = get_base_name_to_sets_of_related_ops()
         conv_name_0 = 'base_op_' + get_base_name_for_op(
             base_name_to_sets_of_related_ops, nn.Conv2d) + '_0'
@@ -657,23 +522,17 @@
                 x = x.sigmoid()
                 return x
 
->>>>>>> 8be5b1ca
         m1 = M().eval()
         m2 = M().eval()
         qconfig_dict = {'': torch.quantization.default_qconfig}
         m1p = prepare_fx(m1, qconfig_dict)
         m2p = prepare_fx(m2, qconfig_dict)
         results = get_matching_subgraph_pairs(m1p, m2p)
-<<<<<<< HEAD
-        expected_types = {
-            'base_op_torch.sigmoid_0':
-=======
         base_name_to_sets_of_related_ops = get_base_name_to_sets_of_related_ops()
         sigmoid_name_0 = 'base_op_' + get_base_name_for_op(
             base_name_to_sets_of_related_ops, torch.sigmoid) + '_0'
         expected_types = {
             sigmoid_name_0:
->>>>>>> 8be5b1ca
                 (('sigmoid', 'sigmoid'), ('sigmoid', 'sigmoid')),
         }
         self.assert_types_for_matched_subgraph_pairs(
@@ -744,229 +603,6 @@
                 if op in ops:
                     return True
             return False
-<<<<<<< HEAD
-
-        default_quant_patterns = get_default_quant_patterns()
-        for pattern, qhandler_cls in default_quant_patterns.items():
-            base_op = None
-            if isinstance(pattern, tuple):
-                base_op = pattern[-1]
-            elif isinstance(pattern, str):
-                base_op = pattern
-            else:
-                base_op = pattern
-
-            qhandler_cls_all_ops_quantizeable = [
-                qp.CatQuantizeHandler,
-                qp.ConvReluQuantizeHandler,
-                qp.LinearReLUQuantizeHandler,
-                qp.BatchNormQuantizeHandler,
-                qp.EmbeddingQuantizeHandler,
-                qp.RNNDynamicQuantizeHandler,
-                qp.ELUQuantizeHandler,
-            ]
-
-            qhandler_cls_quant_op_same_signature = [
-                qp.FixedQParamsOpQuantizeHandler,
-                qp.CopyNodeQuantizeHandler,
-            ]
-
-            if qhandler_cls == qp.BinaryOpQuantizeHandler:
-                # these ops do not have quantized equivalents
-                ops_to_skip = [
-                    torch.bmm,
-                    torch.sum,
-                    torch.div,
-                    torch.sub,
-                    operator.truediv,
-                    operator.sub
-                ]
-                if base_op in ops_to_skip:
-                    continue
-                self.assertTrue(
-                    _op_in_base_sets_of_related_ops(base_op),
-                    f"{base_op} not in sets of related ops")
-            elif qhandler_cls == qp.RNNDynamicQuantizeHandler:
-                # TODO(future PR): add support for all classes in
-                # RNNDynamicQuantizeHandler
-                pass
-            elif qhandler_cls == qp.DefaultNodeQuantizeHandler:
-                ops_to_skip = [
-                    torch.nn.SiLU,
-                    torch.nn.functional.silu,
-                ]
-                if base_op in ops_to_skip:
-                    continue
-                self.assertTrue(
-                    _op_in_base_sets_of_related_ops(base_op),
-                    f"{base_op} not in sets of related ops")
-            elif qhandler_cls in qhandler_cls_quant_op_same_signature:
-                # these ops use the same op signature for fp32 and quantized
-                # tensors
-                pass
-            elif qhandler_cls in qhandler_cls_all_ops_quantizeable:
-                self.assertTrue(
-                    _op_in_base_sets_of_related_ops(base_op),
-                    f"{base_op} not in sets of related ops")
-            else:
-                raise AssertionError(
-                    f"handing for {qhandler_cls} not implemented")
-
-
-class TestFXGraphMatcherModels(QuantizationTestCase):
-
-    @override_qengines
-    @skip_if_no_torchvision
-    def test_mobilenet_v2(self):
-        # verify that mobilenetv2 graph is able to be matched
-        import torchvision
-        m = torchvision.models.__dict__['mobilenet_v2'](pretrained=False).eval().float()
-        mp = prepare_fx(m, {'': torch.quantization.default_qconfig})
-        # TODO(future PR): prevent the need for copying here, we can copy the
-        # modules but should reuse the underlying tensors
-        mp_copy = copy.deepcopy(mp)
-        mq = convert_fx(mp_copy)
-        # assume success if no exceptions
-        results = get_matching_subgraph_pairs(mp, mq)
-
-    @override_qengines
-    @skip_if_no_torchvision
-    def test_mobilenet_v2_qat(self):
-        # verify that mobilenetv2 graph is able to be matched
-        import torchvision
-        m = torchvision.models.__dict__['mobilenet_v2'](pretrained=False).float()
-        mp = prepare_qat_fx(m, {'': torch.quantization.get_default_qat_qconfig('fbgemm')})
-        # TODO(future PR): prevent the need for copying here, we can copy the
-        # modules but should reuse the underlying tensors
-        mp_copy = copy.deepcopy(mp)
-        mq = convert_fx(mp_copy)
-        # assume success if no exceptions
-        results = get_matching_subgraph_pairs(mp, mq)
-
-
-class FXNumericSuiteQuantizationTestCase(QuantizationTestCase):
-    def _test_extract_weights(
-        self, m, results_len=0, qconfig_dict=None, prepare_fn=prepare_fx
-    ):
-        if qconfig_dict is None:
-            qconfig_dict = {'': torch.quantization.default_qconfig}
-        mp = prepare_fn(m, qconfig_dict)
-        # TODO(future PR): prevent the need for copying here, we can copy the
-        # modules but should reuse the underlying tensors
-        mp_copy = copy.deepcopy(mp)
-        mq = convert_fx(mp_copy)
-
-        # test both the public API as well as the internal GraphModule API
-        for extract_weights_fun in (extract_weights, _extract_weights_impl):
-            results = extract_weights_fun('fp32_prepared', mp, 'int8', mq)
-            self.assertTrue(
-                len(results) == results_len,
-                f"expected len {results_len}, got len {len(results)}")
-            self.assert_ns_compare_dict_valid(results)
-
-    def _test_match_activations(
-        self, m, data, prepared_expected_node_occurrence=None, results_len=0,
-        should_log_inputs=False,
-        qconfig_dict=None,
-        skip_scripting=False,
-        prepare_fn=prepare_fx,
-    ):
-        if qconfig_dict is None:
-            qconfig_dict = {'': torch.quantization.default_qconfig}
-        if prepare_fn == prepare_fx:
-            m.eval()
-        else:
-            m.train()
-        mp = prepare_fn(m, qconfig_dict)
-        mp(*data)
-        # TODO(future PR): prevent the need for copying here, we can copy the
-        # modules but should reuse the underlying tensors
-        mp_copy = copy.deepcopy(mp)
-        mq = convert_fx(mp_copy)
-
-        mp_ns, mq_ns = add_loggers(
-            'fp32_prepared', mp, 'int8', mq, OutputLogger,
-            should_log_inputs=should_log_inputs)
-
-        if prepared_expected_node_occurrence:
-            self.checkGraphModuleNodes(
-                mp_ns, expected_node_occurrence=prepared_expected_node_occurrence)
-            self.checkGraphModuleNodes(
-                mq_ns, expected_node_occurrence=prepared_expected_node_occurrence)
-
-        if not skip_scripting:
-            mp_ns = torch.jit.script(mp_ns)
-            mq_ns = torch.jit.script(mq_ns)
-
-        # calibrate
-        mp_ns(*data)
-        mq_ns(*data)
-
-        # check activation result correctness
-        act_compare_dict = extract_logger_info(mp_ns, mq_ns, OutputLogger)
-        self.assertTrue(
-            len(act_compare_dict) == results_len,
-            f"expected len {results_len}, got len {len(act_compare_dict)}")
-        self.assert_ns_compare_dict_valid(act_compare_dict)
-        return act_compare_dict
-
-    def _test_match_shadow_activations(
-        self, m, data, prepared_expected_node_occurrence=None, results_len=0,
-        should_log_inputs=False, qconfig_dict=None, skip_scripting=False,
-        prepare_fn=prepare_fx,
-    ):
-        if qconfig_dict is None:
-            qconfig_dict = {'': torch.quantization.default_qconfig}
-        if prepare_fn == prepare_fx:
-            m.eval()
-        else:
-            m.train()
-        mp = prepare_fn(m, qconfig_dict)
-        mp(*data)
-        # TODO(future PR): prevent the need for copying here, we can copy the
-        # modules but should reuse the underlying tensors
-        mp_copy = copy.deepcopy(mp)
-        mq = convert_fx(mp_copy)
-
-        mp_shadows_mq = add_shadow_loggers(
-            'fp32_prepared', mp, 'int8', mq, OutputLogger,
-            should_log_inputs=should_log_inputs)
-
-        if prepared_expected_node_occurrence:
-            self.checkGraphModuleNodes(
-                mp_shadows_mq, expected_node_occurrence=prepared_expected_node_occurrence)
-
-        if not skip_scripting:
-            mp_shadows_mq = torch.jit.script(mp_shadows_mq)
-
-        # calibrate
-        mp_shadows_mq(*data)
-
-        # check activation result correctness
-        act_compare_dict = extract_shadow_logger_info(
-            mp_shadows_mq, OutputLogger)
-        self.assertTrue(
-            len(act_compare_dict) == results_len,
-            f"expected len {results_len}, got len {len(act_compare_dict)}")
-        self.assert_ns_compare_dict_valid(act_compare_dict)
-        return act_compare_dict
-
-
-class TestFXNumericSuiteCoreAPIs(FXNumericSuiteQuantizationTestCase):
-
-    @skipIfNoFBGEMM
-    def test_extract_weights_mod_ptq(self):
-        m = AllConvAndLinearFusionModules().eval()
-        self._test_extract_weights(m, results_len=14)
-
-    @skipIfNoFBGEMM
-    def test_extract_weights_mod_qat(self):
-        m = AllConvAndLinearFusionModules().train()
-        qconfig_dict = {'': torch.quantization.get_default_qat_qconfig('fbgemm')}
-        self._test_extract_weights(
-            m, results_len=14, qconfig_dict=qconfig_dict, prepare_fn=prepare_qat_fx)
-
-=======
 
         unmatchable_types_map = get_unmatchable_types_map()
         FUNS_UNMATCHABLE = unmatchable_types_map['funs_unmatchable']
@@ -1234,12 +870,10 @@
         self._test_extract_weights(
             m, results_len=14, qconfig_dict=qconfig_dict, prepare_fn=prepare_qat_fx)
 
->>>>>>> 8be5b1ca
     @skipIfNoFBGEMM
     def test_extract_weights_linear_fun_ptq(self):
         m = LinearReluLinearFunctional().eval()
         self._test_extract_weights(m, results_len=2)
-<<<<<<< HEAD
 
     @skipIfNoFBGEMM
     def test_extract_weights_linear_fun_qat(self):
@@ -1466,6 +1100,13 @@
             results_len=2)
 
     @skipIfNoFBGEMM
+    def test_add_mul_inputs_activations(self):
+        m = AddMulFunctional().eval()
+        res = self._test_match_activations(
+            m, (torch.randn(2, 2), torch.randn(2, 2)),
+            results_len=6, should_log_inputs=True)
+
+    @skipIfNoFBGEMM
     def test_linear_fp16_weights(self):
         qconfig_dict = {'': torch.quantization.float16_static_qconfig}
         m = LinearReluFunctional().eval()
@@ -1504,317 +1145,6 @@
                 should_log_inputs=should_log_inputs)
 
     @skipIfNoFBGEMM
-    def test_op_with_either_fp32_or_int8_input(self):
-        """
-        Verify that shadowing works with ops which accept either fp32 or
-        int8 inputs.
-        """
-        class M(nn.Module):
-            def __init__(self):
-                super().__init__()
-                self.relu = nn.ReLU()
-
-            def forward(self, x):
-                x = self.relu(x)
-                x = F.relu(x)
-                return x
-
-        m = M()
-        res = self._test_match_shadow_activations(
-            m, (torch.randn(4, 4),),
-            results_len=2)
-
-    @skipIfNoFBGEMM
-    def test_int8_shadows_int8(self):
-        """
-        Verify that shadowing works where both modules are int8
-        """
-        m = nn.Sequential(nn.Conv2d(1, 1, 1)).eval()
-        qconfig_dict = {'': torch.quantization.default_qconfig}
-        mp = prepare_fx(m, qconfig_dict)
-        mp(torch.randn(4, 1, 4, 4))
-        mq1 = convert_fx(copy.deepcopy(mp))
-        mq2 = convert_fx(mp)
-        mq1_shadows_mq2 = add_shadow_loggers('a', mq1, 'b', mq2, OutputLogger)
-        mq1_shadows_mq2(torch.randn(4, 1, 4, 4))
-        act_compare_dict = extract_shadow_logger_info(
-            mq1_shadows_mq2, OutputLogger)
-        self.assertTrue(len(act_compare_dict) == 1)
-        self.assert_ns_compare_dict_valid(act_compare_dict)
-
-    @skipIfNoFBGEMM
-=======
-
-    @skipIfNoFBGEMM
-    def test_extract_weights_linear_fun_qat(self):
-        m = LinearReluLinearFunctional().train()
-        qconfig_dict = {'': torch.quantization.get_default_qat_qconfig('fbgemm')}
-        self._test_extract_weights(
-            m, results_len=2, qconfig_dict=qconfig_dict, prepare_fn=prepare_qat_fx)
-
-    @skipIfNoFBGEMM
-    def test_extract_weights_conv_fun_ptq(self):
-        w1d = torch.randn(1, 1, 1)
-        w2d = torch.randn(1, 1, 1, 1)
-        w3d = torch.randn(1, 1, 1, 1, 1)
-        b1d = torch.randn(1)
-        b2d = torch.randn(1)
-        b3d = torch.randn(1)
-        m = AllConvFunctional(w1d, w2d, w3d, b1d, b2d, b3d).eval()
-        self._test_extract_weights(m, results_len=6)
-
-    @skipIfNoFBGEMM
-    def test_extract_weights_conv_fun_qat(self):
-        w1d = torch.randn(1, 1, 1)
-        w2d = torch.randn(1, 1, 1, 1)
-        w3d = torch.randn(1, 1, 1, 1, 1)
-        b1d = torch.randn(1)
-        b2d = torch.randn(1)
-        b3d = torch.randn(1)
-        m = AllConvFunctional(w1d, w2d, w3d, b1d, b2d, b3d).train()
-        qconfig_dict = {'': torch.quantization.get_default_qat_qconfig('fbgemm')}
-        self._test_extract_weights(
-            m, results_len=6, qconfig_dict=qconfig_dict, prepare_fn=prepare_qat_fx)
-
-    @skipIfNoFBGEMM
-    def test_extract_weights_dynamic(self):
-        # TODO(future PR): add Linear-ReLU, after #55393 is fixed.
-        m = nn.Sequential(nn.Linear(1, 1)).eval()
-        qconfig_dict = {
-            'object_type': [
-                (nn.Linear, default_dynamic_qconfig),
-            ],
-        }
-        self._test_extract_weights(m, results_len=1, qconfig_dict=qconfig_dict)
-
-    def _test_match_activations_mod_impl(self, prepare_fn=prepare_fx):
-        m = nn.Sequential(
-            torch.quantization.QuantStub(),
-            nn.Conv2d(1, 1, 1),
-            nn.Conv2d(1, 1, 1),
-        ).eval()
-        qconfig_dict = None
-        if prepare_fn == prepare_qat_fx:
-            qconfig_dict = {'': torch.quantization.get_default_qat_qconfig('fbgemm')}
-        expected_occurrence = {
-            ns.call_module(OutputLogger): 2,
-        }
-        self._test_match_activations(
-            m, (torch.randn(2, 1, 2, 2),),
-            prepared_expected_node_occurrence=expected_occurrence,
-            results_len=2, qconfig_dict=qconfig_dict, prepare_fn=prepare_fn)
-
-    @skipIfNoFBGEMM
-    def test_match_activations_mod_ptq(self):
-        self._test_match_activations_mod_impl(prepare_fn=prepare_fx)
-
-    @skipIfNoFBGEMM
-    def test_match_activations_mod_qat(self):
-        self._test_match_activations_mod_impl(prepare_fn=prepare_qat_fx)
-
-    def _test_match_activations_fun_impl(self, prepare_fn=prepare_fx):
-        m = LinearReluLinearFunctional().eval()
-        qconfig_dict = None
-        if prepare_fn == prepare_qat_fx:
-            qconfig_dict = {'': torch.quantization.get_default_qat_qconfig('fbgemm')}
-        expected_occurrence = {
-            ns.call_module(OutputLogger): 2,
-        }
-        self._test_match_activations(
-            m, (torch.randn(4, 4),),
-            prepared_expected_node_occurrence=expected_occurrence,
-            results_len=2, prepare_fn=prepare_fn, qconfig_dict=qconfig_dict)
-
-    @skipIfNoFBGEMM
-    def test_match_activations_fun_ptq(self):
-        self._test_match_activations_fun_impl(prepare_fn=prepare_fx)
-
-    @skipIfNoFBGEMM
-    def test_match_activations_fun_qat(self):
-        self._test_match_activations_fun_impl(prepare_fn=prepare_qat_fx)
-
-    @skipIfNoFBGEMM
-    def test_match_activations_meth_ptq(self):
-        """
-        Verify that add_loggers works on methods
-        """
-        class M(nn.Module):
-            def forward(self, x):
-                x = x.sigmoid()
-                return x
-
-        m = M().eval()
-        res = self._test_match_activations(
-            m, (torch.randn(4, 4),),
-            results_len=1)
-
-    def _test_add_shadow_loggers_mod_impl(self, prepare_fn=prepare_fx):
-        m = nn.Sequential(
-            nn.Conv2d(1, 1, 1),
-            nn.Conv2d(1, 1, 1),
-        ).eval()
-        qconfig_dict = None
-        if prepare_fn == prepare_qat_fx:
-            qconfig_dict = {'': torch.quantization.get_default_qat_qconfig('fbgemm')}
-        res = self._test_match_shadow_activations(
-            m, (torch.randn(1, 1, 4, 4),), results_len=2,
-            prepare_fn=prepare_fn, qconfig_dict=qconfig_dict)
-
-    @skipIfNoFBGEMM
-    def test_add_shadow_loggers_mod_ptq(self):
-        self._test_add_shadow_loggers_mod_impl(prepare_fn=prepare_fx)
-
-    @skipIfNoFBGEMM
-    def test_add_shadow_loggers_mod_qat(self):
-        self._test_add_shadow_loggers_mod_impl(prepare_fn=prepare_qat_fx)
-
-    def _test_add_shadow_loggers_fun_impl(self, prepare_fn=prepare_fx):
-        m = LinearReluLinearFunctional()
-        qconfig_dict = None
-        if prepare_fn == prepare_qat_fx:
-            qconfig_dict = {'': torch.quantization.get_default_qat_qconfig('fbgemm')}
-        res = self._test_match_shadow_activations(
-            m, (torch.randn(4, 4),), results_len=2, prepare_fn=prepare_fn,
-            qconfig_dict=qconfig_dict)
-
-    @skipIfNoFBGEMM
-    def test_add_shadow_loggers_fun_ptq(self):
-        self._test_add_shadow_loggers_fun_impl(prepare_fn=prepare_fx)
-
-    @skipIfNoFBGEMM
-    def test_add_shadow_loggers_fun_qat(self):
-        self._test_add_shadow_loggers_fun_impl(prepare_fn=prepare_qat_fx)
-
-    @skipIfNoFBGEMM
-    def test_add_shadow_loggers_meth_ptq(self):
-        """
-        Verify that add_loggers works on methods
-        """
-        class M(nn.Module):
-            def forward(self, x):
-                x = x.sigmoid()
-                return x
-
-        m = M().eval()
-        res = self._test_match_shadow_activations(
-            m, (torch.randn(4, 4),),
-            results_len=1)
-
-    @skipIfNoFBGEMM
-    def test_add_shadow_loggers_multiple_dtype_casts(self):
-        """
-        Verifies that for nodes where the first input arg is a list,
-        such as `cat`, we insert an individual dtype cast for each
-        arg of the list.
-        """
-        class M(nn.Module):
-            def __init__(self):
-                super().__init__()
-
-            def forward(self, x):
-                x = torch.cat([x, x, x], dim=0)
-                return x
-
-        m = M().eval()
-        expected_occurrence = {
-            # 3 dequantize function calls from the 3 dtype casts for [x, x, x]
-            ns.call_module(torch.nn.Identity): 3,
-            # 1 dequantize method call for module output
-            ns.call_method("dequantize"): 1,
-        }
-        self._test_match_shadow_activations(
-            m, (torch.randn(4, 4),),
-            prepared_expected_node_occurrence=expected_occurrence,
-            results_len=1)
-
-    @skipIfNoFBGEMM
-    def test_logging_inputs(self):
-        """
-        Verifies that logging inputs works correctly
-        """
-        class M(nn.Module):
-            def __init__(self):
-                super().__init__()
-                self.conv = nn.Conv2d(1, 1, 1)
-
-            def forward(self, x):
-                x = self.conv(x)
-                x = torch.cat([x, x], dim=0)
-                return x
-
-        m = M().eval()
-        self._test_match_shadow_activations(
-            m, (torch.randn(1, 1, 4, 4),),
-            results_len=2,
-            should_log_inputs=True)
-
-    @skipIfNoFBGEMM
-    def test_ops_with_same_fp32_and_int8_signature(self):
-        """
-        Verifies that we can match pairs of ops which have the same aten
-        signature for fp32 and int8 tensors.
-        """
-        class M(nn.Module):
-            def __init__(self):
-                super().__init__()
-                self.max_pool_2d = nn.MaxPool2d(2)
-
-            def forward(self, x):
-                x = self.max_pool_2d(x)
-                x = F.relu(x)
-                return x
-
-        m = M().eval()
-        self._test_match_activations(
-            m, (torch.randn(1, 1, 2, 2),),
-            results_len=2)
-
-    @skipIfNoFBGEMM
-    def test_add_mul_inputs_activations(self):
-        m = AddMulFunctional().eval()
-        res = self._test_match_activations(
-            m, (torch.randn(2, 2), torch.randn(2, 2)),
-            results_len=6, should_log_inputs=True)
-
-    @skipIfNoFBGEMM
-    def test_linear_fp16_weights(self):
-        qconfig_dict = {'': torch.quantization.float16_static_qconfig}
-        m = LinearReluFunctional().eval()
-        self._test_extract_weights(m, results_len=1, qconfig_dict=qconfig_dict)
-
-    @skipIfNoFBGEMM
-    def test_linear_fp16_activations(self):
-        for should_log_inputs in (True, False):
-            qconfig_dict = {'': torch.quantization.float16_static_qconfig}
-            m = LinearReluFunctional().eval()
-            num_loggers = 2 if should_log_inputs else 1
-            expected_occurrence = {
-                ns.call_module(OutputLogger): num_loggers,
-            }
-            res = self._test_match_activations(
-                m, (torch.randn(4, 4),),
-                prepared_expected_node_occurrence=expected_occurrence,
-                results_len=1,
-                qconfig_dict=qconfig_dict,
-                should_log_inputs=should_log_inputs)
-
-    @skipIfNoFBGEMM
-    def test_linear_fp16_shadow_activations(self):
-        for should_log_inputs in (True, False):
-            qconfig_dict = {'': torch.quantization.float16_static_qconfig}
-            m = LinearReluFunctional().eval()
-            num_loggers = 4 if should_log_inputs else 2
-            expected_occurrence = {
-                ns.call_module(OutputLogger): num_loggers,
-            }
-            res2 = self._test_match_shadow_activations(
-                m, (torch.randn(4, 4),),
-                prepared_expected_node_occurrence=expected_occurrence,
-                results_len=1,
-                qconfig_dict=qconfig_dict,
-                should_log_inputs=should_log_inputs)
-
-    @skipIfNoFBGEMM
     def test_linear_fp16_vs_linear_fp16_shadow_activations(self):
         m = LinearFunctional().eval()
         qconfig_dict = {'': torch.quantization.float16_static_qconfig}
@@ -1915,21 +1245,13 @@
         mp2_ns_scripted = torch.jit.script(mp2_ns)
 
     @skipIfNoFBGEMM
->>>>>>> 8be5b1ca
     def test_user_module(self):
         """
         For user defined modules,
         1. weight extraction should not crash
-<<<<<<< HEAD
-        2. unshadowed activations should have loggers, loggers will only log if
-             the output dtype is in the allowlist
-        3. shadowed activations should not have loggers
-             (since I/O dtype is unknown)
-=======
         2. unshadowed activations should only have loggers for known types
         3. shadowed activations should only have loggers for known types with
              known dtypes
->>>>>>> 8be5b1ca
         """
         class UserModule(nn.Module):
             def forward(self, x):
@@ -1966,17 +1288,10 @@
             'fp32_prepared', copy.deepcopy(mp), 'int8',
             convert_fx(copy.deepcopy(mp)), OutputLogger,
             should_log_inputs=True)
-<<<<<<< HEAD
-        # both fp32 and int8 models should have 4 loggers each, 2 for I/O
-        # of linear, and 2 for I/O of user_module
-        unshadowed_expected_occurrence = {
-            ns.call_module(OutputLogger): 4,
-=======
         # both fp32 and int8 models should have 2 loggers each, 2 for I/O
         # of linear, and 0 for I/O of user_module
         unshadowed_expected_occurrence = {
             ns.call_module(OutputLogger): 2,
->>>>>>> 8be5b1ca
         }
         self.checkGraphModuleNodes(
             mp_ns, expected_node_occurrence=unshadowed_expected_occurrence)
@@ -1990,21 +1305,12 @@
         mp_shadows_mq_ns = _add_shadow_loggers_impl(
             'fp32_prepared', mp, 'int8', mq, OutputLogger,
             should_log_inputs=True)
-<<<<<<< HEAD
-        # 2 loggers for I/O of linear, 0 loggers for I/O of user_module
-        shadowed_expected_occurrence = {
-            ns.call_module(OutputLogger): 2,
-        }
-        self.checkGraphModuleNodes(
-            mp_shadows_mq_ns, expected_node_occurrence=unshadowed_expected_occurrence)
-=======
         # 4 loggers for I/O of linear, 0 loggers for I/O of user_module
         shadowed_expected_occurrence = {
             ns.call_module(OutputLogger): 4,
         }
         self.checkGraphModuleNodes(
             mp_shadows_mq_ns, expected_node_occurrence=shadowed_expected_occurrence)
->>>>>>> 8be5b1ca
 
     def test_op_io_dtype_coverage(self):
         """
@@ -2015,8 +1321,6 @@
         type_a_related_to_b = \
             get_type_a_related_to_b(base_name_to_sets_of_related_ops)
 
-<<<<<<< HEAD
-=======
         # TODO(future PR): clean this up
         node_type_to_io_type_map = get_node_type_to_io_type_map()
         FUNS_IO_TYPE_FP32 = node_type_to_io_type_map['funs_io_type_fp32']
@@ -2032,7 +1336,6 @@
         MODS_UNMATCHABLE = unmatchable_types_map['mods_unmatchable']
         METHS_UNMATCHABLE = unmatchable_types_map['meths_unmatchable']
 
->>>>>>> 8be5b1ca
         # 1. check static quant module mappings
         static_quant_mod_mappings = get_default_static_quant_module_mappings()
         for fp32_type, int8_type in static_quant_mod_mappings.items():
@@ -2053,7 +1356,6 @@
             self.assertTrue(
                 int8_type in MODS_IO_TYPE_INT8,
                 f"missing IO type handling for f{int8_type}")
-<<<<<<< HEAD
 
         # 2. check static quant op mappings
         static_quant_fun_mappings = get_default_float_to_quantized_operator_mappings()
@@ -2147,6 +1449,78 @@
                 raise AssertionError(
                     f"handing for {qhandler_cls} not implemented")
 
+    @skipIfNoFBGEMM
+    def test_user_defined_function(self):
+        """
+        Verify that NS APIs work on user defined functions
+        """
+        class M1(nn.Module):
+            def forward(self, x):
+                x = F.hardswish(x)
+                x = x.sigmoid()
+                return x
+
+        class M2(nn.Module):
+            def forward(self, x):
+                x = _wrapped_hardswish(x)
+                x = _wrapped_sigmoid(x)
+                return x
+
+        qconfig_dict = {'': torch.quantization.default_qconfig}
+        m1 = prepare_fx(M1().eval(), qconfig_dict)
+        m2 = prepare_fx(M2().eval(), qconfig_dict)
+        data = torch.randn(4, 4)
+
+        base_name_to_sets_of_related_ops = get_base_name_to_sets_of_related_ops()
+        add_op_to_sets_of_related_ops(
+            base_name_to_sets_of_related_ops, _wrapped_hardswish, F.hardswish)
+        add_op_to_sets_of_related_ops(
+            base_name_to_sets_of_related_ops, _wrapped_sigmoid, F.sigmoid)
+
+        # test compare weights
+        results = _extract_weights_impl(
+            'a', m1, 'b', m2,
+            base_name_to_sets_of_related_ops=base_name_to_sets_of_related_ops)
+        self.assertTrue(len(results) == 2)
+        # TODO(future PR): don't store empty dictionaries for nodes
+        #   without weights.
+
+        # test unshadowed activations
+
+        m1_ns, m2_ns = _add_loggers_impl(
+            'a', copy.deepcopy(m1), 'b', copy.deepcopy(m2), OutputLogger,
+            should_log_inputs=False,
+            base_name_to_sets_of_related_ops=base_name_to_sets_of_related_ops)
+
+        # calibrate
+        m1_ns(data)
+        m2_ns(data)
+
+        # check activation result correctness
+        act_compare_dict = extract_logger_info(m1_ns, m2_ns, OutputLogger)
+        self.assertTrue(len(act_compare_dict) == 2)
+        self.assert_ns_compare_dict_valid(act_compare_dict)
+
+        # test shadowed activations
+
+        node_type_to_io_type_map = get_node_type_to_io_type_map()
+        node_type_to_io_type_map['funs_io_type_fp32'].add(_wrapped_hardswish)
+        node_type_to_io_type_map['funs_io_type_fp32'].add(_wrapped_sigmoid)
+
+        m2_shadows_m1_ns = _add_shadow_loggers_impl(
+            'a', m2, 'b', m1, OutputLogger,
+            should_log_inputs=False,
+            base_name_to_sets_of_related_ops=base_name_to_sets_of_related_ops,
+            node_type_to_io_type_map=node_type_to_io_type_map)
+
+        # calibrate
+        m2_shadows_m1_ns(data)
+
+        # check activation result correctness
+        act_compare_dict = extract_shadow_logger_info(m2_shadows_m1_ns, OutputLogger)
+        self.assertTrue(len(act_compare_dict) == 2)
+        self.assert_ns_compare_dict_valid(act_compare_dict)
+
 
 class TestFXNumericSuiteCoreAPIsModels(FXNumericSuiteQuantizationTestCase):
     """
@@ -2164,190 +1538,6 @@
             m.eval()
             self._test_extract_weights(m, results_len=1)
 
-=======
-
-        # 2. check static quant op mappings
-        static_quant_fun_mappings = get_default_float_to_quantized_operator_mappings()
-        for fp32_type, int8_type in static_quant_fun_mappings.items():
-            self.assertTrue(
-                fp32_type in FUNS_IO_TYPE_FP32,
-                f"missing IO type handling for f{fp32_type}")
-            self.assertTrue(
-                int8_type in FUNS_IO_TYPE_INT8,
-                f"missing IO type handling for f{int8_type}")
-
-        # 3. check dynamic quant mappings
-        dynamic_quant_mappings = get_default_dynamic_quant_module_mappings()
-        for fp32_type1, fp32_type2 in dynamic_quant_mappings.items():
-            # TODO(future PR): verify correct I/O for these and remove from
-            # this list.
-            types_to_skip = (
-                nn.GRUCell,
-                nn.GRU,
-                nn.LSTMCell,
-                nn.RNNCell,
-            )
-            if fp32_type1 in types_to_skip:
-                continue
-            self.assertTrue(
-                fp32_type1 in MODS_IO_TYPE_FP32,
-                f"missing IO type handling for f{fp32_type1}")
-            self.assertTrue(
-                fp32_type2 in MODS_IO_TYPE_FP32,
-                f"missing IO type handling for f{fp32_type2}")
-
-        # 4. go through the ops mapped to each QuantizeHandler type, and verify
-        # correctness.
-        default_quant_patterns = get_default_quant_patterns()
-        for pattern, qhandler_cls in default_quant_patterns.items():
-            base_op = None
-            if isinstance(pattern, tuple):
-                base_op = pattern[-1]
-            elif isinstance(pattern, str):
-                base_op = pattern
-            else:
-                base_op = pattern
-
-            if (
-                qhandler_cls in (
-                    qp.BinaryOpQuantizeHandler,
-                    qp.RNNDynamicQuantizeHandler,
-                )
-            ):
-                # TODO(future PR): implement shadowing for binary ops
-                # TODO(future PR): implement shadowing for RNN ops
-                continue
-            elif qhandler_cls == qp.CatQuantizeHandler:
-                self.assertTrue(
-                    base_op in FUNS_IO_TYPE_FP32_OR_INT8,
-                    f"missing IO type handling for {base_op}")
-            elif (
-                qhandler_cls in (
-                    qp.ConvReluQuantizeHandler,
-                    qp.LinearReLUQuantizeHandler,
-                    qp.BatchNormQuantizeHandler,
-                    qp.DefaultNodeQuantizeHandler,
-                    qp.ELUQuantizeHandler,
-                )
-            ):
-                self.assertTrue(
-                    (base_op in FUNS_IO_TYPE_FP32) or (base_op in MODS_IO_TYPE_FP32),
-                    f"missing IO type handling for {base_op}")
-            elif (
-                qhandler_cls in (
-                    qp.FixedQParamsOpQuantizeHandler,
-                    qp.CopyNodeQuantizeHandler,
-                )
-            ):
-                if (
-                    base_op in FUNS_UNMATCHABLE or
-                    base_op in MODS_UNMATCHABLE or
-                    base_op in METHS_UNMATCHABLE
-                ):
-                    continue
-
-                self.assertTrue(
-                    (base_op in FUNS_IO_TYPE_FP32_OR_INT8) or
-                    (base_op in MODS_IO_TYPE_FP32_OR_INT8) or
-                    (base_op in METHS_IO_TYPE_FP32_OR_INT8),
-                    f"missing IO type handling for {base_op}")
-            elif qhandler_cls == qp.EmbeddingQuantizeHandler:
-                # embedding shadowing is not implemented, for now
-                continue
-            else:
-                raise AssertionError(
-                    f"handing for {qhandler_cls} not implemented")
-
-    @skipIfNoFBGEMM
-    def test_user_defined_function(self):
-        """
-        Verify that NS APIs work on user defined functions
-        """
-        class M1(nn.Module):
-            def forward(self, x):
-                x = F.hardswish(x)
-                x = x.sigmoid()
-                return x
-
-        class M2(nn.Module):
-            def forward(self, x):
-                x = _wrapped_hardswish(x)
-                x = _wrapped_sigmoid(x)
-                return x
-
-        qconfig_dict = {'': torch.quantization.default_qconfig}
-        m1 = prepare_fx(M1().eval(), qconfig_dict)
-        m2 = prepare_fx(M2().eval(), qconfig_dict)
-        data = torch.randn(4, 4)
-
-        base_name_to_sets_of_related_ops = get_base_name_to_sets_of_related_ops()
-        add_op_to_sets_of_related_ops(
-            base_name_to_sets_of_related_ops, _wrapped_hardswish, F.hardswish)
-        add_op_to_sets_of_related_ops(
-            base_name_to_sets_of_related_ops, _wrapped_sigmoid, F.sigmoid)
-
-        # test compare weights
-        results = _extract_weights_impl(
-            'a', m1, 'b', m2,
-            base_name_to_sets_of_related_ops=base_name_to_sets_of_related_ops)
-        self.assertTrue(len(results) == 2)
-        # TODO(future PR): don't store empty dictionaries for nodes
-        #   without weights.
-
-        # test unshadowed activations
-
-        m1_ns, m2_ns = _add_loggers_impl(
-            'a', copy.deepcopy(m1), 'b', copy.deepcopy(m2), OutputLogger,
-            should_log_inputs=False,
-            base_name_to_sets_of_related_ops=base_name_to_sets_of_related_ops)
-
-        # calibrate
-        m1_ns(data)
-        m2_ns(data)
-
-        # check activation result correctness
-        act_compare_dict = extract_logger_info(m1_ns, m2_ns, OutputLogger)
-        self.assertTrue(len(act_compare_dict) == 2)
-        self.assert_ns_compare_dict_valid(act_compare_dict)
-
-        # test shadowed activations
-
-        node_type_to_io_type_map = get_node_type_to_io_type_map()
-        node_type_to_io_type_map['funs_io_type_fp32'].add(_wrapped_hardswish)
-        node_type_to_io_type_map['funs_io_type_fp32'].add(_wrapped_sigmoid)
-
-        m2_shadows_m1_ns = _add_shadow_loggers_impl(
-            'a', m2, 'b', m1, OutputLogger,
-            should_log_inputs=False,
-            base_name_to_sets_of_related_ops=base_name_to_sets_of_related_ops,
-            node_type_to_io_type_map=node_type_to_io_type_map)
-
-        # calibrate
-        m2_shadows_m1_ns(data)
-
-        # check activation result correctness
-        act_compare_dict = extract_shadow_logger_info(m2_shadows_m1_ns, OutputLogger)
-        self.assertTrue(len(act_compare_dict) == 2)
-        self.assert_ns_compare_dict_valid(act_compare_dict)
-
-
-class TestFXNumericSuiteCoreAPIsModels(FXNumericSuiteQuantizationTestCase):
-    """
-    Tests numeric suite core APIs on non-toy models.
-    """
-
-    @skipIfNoFBGEMM
-    def test_compare_weights_conv(self):
-        test_cases = (
-            (ConvModel(),),
-            (ConvBnModel(),),
-            (ConvBnReLUModel(),),
-        )
-        for m, in test_cases:
-            m.eval()
-            self._test_extract_weights(m, results_len=1)
-
->>>>>>> 8be5b1ca
     @skipIfNoFBGEMM
     def test_compare_weights_linear(self):
         test_cases = (

from typing import Any, Callable

import torch
import torch.distributed as dist


def _allreduce_fut(
    process_group: dist.ProcessGroup, tensor: torch.Tensor
) -> torch.futures.Future:
    group_to_use = process_group if process_group is not None else dist.group.WORLD

    "Averages the input gradient tensor by allreduce and returns a future."
    fut = dist.all_reduce(tensor, group=group_to_use, async_op=True).get_future()

    def div_by_group_size(fut):
        return [fut.value()[0].div_(group_to_use.size())]

    return fut.then(div_by_group_size)


def allreduce_hook(
    process_group: dist.ProcessGroup, bucket: dist.GradBucket
) -> torch.futures.Future:
    """
    This DDP communication hook just calls ``allreduce`` using ``GradBucket``
    tensors. Once gradient tensors are aggregated across all workers, its ``then``
    callback takes the mean and returns the result. If user registers this hook,
    DDP results is expected to be same as the case where no hook was registered.
    Hence, this won't change behavior of DDP and user can use this as a reference
    or modify this hook to log useful information or any other purposes while
    unaffecting DDP behavior.

    Example::
        >>> ddp_model.register_comm_hook(process_group, allreduce_hook)
    """
    return _allreduce_fut(process_group, bucket.get_tensor())


def fp16_compress_hook(
    process_group: dist.ProcessGroup, bucket: dist.GradBucket
) -> torch.futures.Future:
    """
    This DDP communication hook implements a simple gradient compression
    approach that casts ``GradBucket`` tensors to half-precision floating-point format (``torch.float16``).
    It allreduces those ``float16`` gradient tensors. Once compressed gradient
    tensors are allreduced, the chained callback ``decompress`` first averages the aggregate result on all the processes,
    and then casts it back to the input data type (such as ``float32``).

    Example::
        >>> ddp_model.register_comm_hook(process_group, fp16_compress_hook)
    """
    group_to_use = process_group if process_group is not None else dist.group.WORLD
    world_size = group_to_use.size()

<<<<<<< HEAD
    compressed_tensor = bucket.get_tensor().to(torch.float16)
=======
    compressed_tensor = bucket.get_tensor().to(torch.float16).div_(world_size)
>>>>>>> 078fadaa

    fut = dist.all_reduce(
        compressed_tensor, group=group_to_use, async_op=True
    ).get_future()

    def decompress(fut):
        decompressed_tensor = bucket.get_tensor()
        # Decompress in place to reduce the peak memory.
        # See: https://github.com/pytorch/pytorch/issues/45968
        decompressed_tensor.copy_(fut.value()[0])
        return [decompressed_tensor]

    return fut.then(decompress)


def fp16_compress_wrapper(
    hook: Callable[[Any, dist.GradBucket], torch.futures.Future]
) -> Callable[[Any, dist.GradBucket], torch.futures.Future]:
    """
    This wrapper casts the input gradient tensors of a given DDP communication hook to half-precision
    floating point format (``torch.float16``), and casts the resulting tensors of the given hook back to
    the input data type, such as ``float32``.

    Therefore, ``fp16_compress_hook`` is equivalent to ``fp16_compress_wrapper(allreduce_hook)``.

    Example::
        >>> state = PowerSGDState(process_group=process_group, matrix_approximation_rank=1, start_powerSGD_iter=10)
        >>> ddp_model.register_comm_hook(state, fp16_compress_wrapper(powerSGD_hook))
    """

    def fp16_compress_wrapper_hook(
        hook_state, bucket: dist.GradBucket
    ) -> torch.futures.Future:
        # Cast bucket tensor to the FP16.
        bucket.set_tensor(bucket.get_tensor().to(torch.float16))

        fut = hook(hook_state, bucket)

        def decompress(fut):
            decompressed_tensor = bucket.get_tensor()
            # Decompress in place to reduce the peak memory.
            # See: https://github.com/pytorch/pytorch/issues/45968
            decompressed_tensor.copy_(fut.value()[0])
            return [decompressed_tensor]

        # Decompress after hook has run.
        return fut.then(decompress)

    return fp16_compress_wrapper_hook<|MERGE_RESOLUTION|>--- conflicted
+++ resolved
@@ -52,11 +52,7 @@
     group_to_use = process_group if process_group is not None else dist.group.WORLD
     world_size = group_to_use.size()
 
-<<<<<<< HEAD
-    compressed_tensor = bucket.get_tensor().to(torch.float16)
-=======
     compressed_tensor = bucket.get_tensor().to(torch.float16).div_(world_size)
->>>>>>> 078fadaa
 
     fut = dist.all_reduce(
         compressed_tensor, group=group_to_use, async_op=True

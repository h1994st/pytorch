--- conflicted
+++ resolved
@@ -2,10 +2,7 @@
 from typing import Any, Callable, Iterable, Iterator, Sized, Tuple
 
 from torch.utils.data import IterDataPipe, functional_datapipe
-<<<<<<< HEAD
-=======
 from torch.utils.data.datapipes.utils.common import deprecation_warning
->>>>>>> 52ba76f4
 from torch.utils.data.datapipes.utils.decoder import (
     Decoder,
     basichandlers as decoder_basichandlers,
@@ -44,10 +41,7 @@
         if not handlers:
             handlers = (decoder_basichandlers, decoder_imagehandler('torch'))
         self.decoder = Decoder(*handlers, key_fn=key_fn)
-<<<<<<< HEAD
-=======
         deprecation_warning(type(self).__name__)
->>>>>>> 52ba76f4
 
     def add_handler(self, *handler: Callable) -> None:
         self.decoder.add_handler(*handler)

<<<<<<< HEAD
import torch
from torch.fx import GraphModule
from torch.fx.graph import (
    Node,
    Graph,
)
from torch.quantization import (
    default_affine_fixed_qparams_fake_quant,
    default_symmetric_fixed_qparams_fake_quant,
)

from ..quantization_mappings import (
    get_static_quant_module_class,
    get_dynamic_quant_module_class,
    get_quantized_operator,
)
from ..utils import (
    get_swapped_custom_module_class,
    activation_is_statically_quantized,
    activation_is_int8_quantized,
    weight_is_statically_quantized,
    get_qconfig_dtypes,
    activation_dtype,
    get_qparam_dict,
)

from torch.ao.quantization.quantize import (
    is_activation_post_process,
)

from .pattern_utils import (
    register_quant_pattern,
    get_default_output_activation_post_process_map,
    Pattern,
)

from .utils import (
    _parent_name,
    all_node_args_have_no_tensors,
    quantize_node,
    get_per_tensor_qparams,
    get_linear_prepack_op_for_dtype,
    create_qparam_nodes,
    get_qconv_prepack_op,
    get_qconv_op,
)

from ..qconfig import QConfigAny

from abc import ABC, abstractmethod
import operator
import warnings

from typing import Any, Callable, Dict, Union, Optional, Tuple, List

# -------------------------
# Pattern Registrations
# -------------------------

# 1. Post Training Static Quantization and Quantization Aware Training Patterns

# Base Pattern Handler
class QuantizeHandler(ABC):
    """ Base handler class for the quantizer patterns
    """
    def __init__(self, node: Node, modules: Dict[str, torch.nn.Module]):
        """ Records pattern information in __init__, which will be used
        in convert
        """
        # this is an indicator of whether all the inputs are Node or not
        # since some op might be quantized differently depending on whether
        # all inputs are tensors or not, e.g. add/mul
        self.num_tensor_args = len(node.args)
        self.all_node_args_are_tensors = True
        # the last node of the matched pattern
        self.last_node = node

    def _maybe_get_last_node_only_observer(
        self,
        modules: Dict[str, torch.nn.Module]
    ) -> Optional[torch.nn.Module]:
        """
        If the last node of the pattern is observed, return the observer
        instance. Otherwise, return None.
        """
        for maybe_obs_node, _ in self.last_node.users.items():
            if maybe_obs_node.op == 'call_module':
                maybe_obs = modules[str(maybe_obs_node.target)]
                if is_activation_post_process(maybe_obs):
                    return maybe_obs
        return None


    def input_output_observed(self) -> bool:
        """
        Returns True if the pattern matched to this qhandler could be
        be observed, and False it it should not be observed.
        """
        return True

    def is_general_tensor_value_op(self) -> bool:
        """
        Returns True if the operator works for both floating point and
        quantized input, and does some computation based on the input Tensor,
        so we need to insert observer/fake_quant for the output of the
        operator since the distribution of values is different for input and output
        Tensors (for HistogramObserver)
        while they share the same quantization parameters
        Example: avgpool2d
        """
        return False

    def is_general_tensor_shape_op(self) -> bool:
        """ Similar to is_general_tensor_value_op, this is a check
        for ops that works for both floating point and quantized input,
        that only re-arranges the Tensor values or query some metadata about the Tensor
        We don't insert observer/fake_quant for the output of these operators
        Example: reshape, transpose, maxpool2d
        """
        return False

    def should_insert_observer_for_output(
        self,
        qconfig: Any,
        model_is_training: bool,
    ) -> bool:
        """
        Returns true if an observer should be inserted for the output of
        the pattern matched to this QuantizeHandler instance during the
        prepare step.
        """
        # TODO(future PR): potentially clean up and deduplicate these
        # mappings.
        return self.all_node_args_are_tensors and self.input_output_observed()

    def should_mark_output_quantized_from_input_quantized_status(
        self,
        qconfig: QConfigAny
    ) -> bool:
        """
        Returns true if after convert, the output of the matched pattern is
        quantized iff the first input is also quantized.
        """
        return False

    def get_activation_ctr(
        self,
        qconfig: Any,
        pattern: Pattern,
    ) -> Optional[Callable]:
        """
        Returns the constructor for the activation observer which should be
        used for the pattern matched to this handler. Some handlers override
        this to a different value than what is specified in the qconfig.
        """
        return qconfig.activation

    def is_output_quantized(self, qconfig, is_reference):
        """ Returns true if the output node of convert is quantized
        when is_reference is False, we would return float node when a certain dtype
        combination is not supported (since fbgemm/qnnpack only support certain dtype
        combinations), so the output may be float, but when is_reference is True,
        we support all dtype combinations so the output will always be quantized.
        """
        return True


    @abstractmethod
    def convert(self,
                node: Node,
                qconfig: QConfigAny,
                modules: Dict[str, torch.nn.Module],
                quantized_graph: Graph,
                node_name_to_scope: Dict[str, Tuple[str, type]],
                load_arg: Callable,
                is_reference: bool = False,
                convert_custom_config_dict: Dict[str, Any] = None) -> Node:
        """ Convert the given node to a quantized node and insert
        it to the quantized graph
        """
        return NotImplemented


# Binary op configs

# Supported combinations are:
# quant_type | activation (compute_type) | weight
#  static       quint8                      qint8

# tuple (activation_dtype, weight_dtype, compute_dtype)
# these are supported types for common binary ops like add/mul etc.
all_dtypes = [
    (torch.quint8, torch.qint8, None),
    (torch.float16, torch.float16, None),
]
fp16_dtypes = [
    (torch.float16, torch.float16, None)
]
int8_dtypes = [
    (torch.quint8, torch.qint8, None),
]
binary_op_supported_dtypes : Dict[Union[Callable, str], List[Tuple[torch.dtype, torch.dtype, None]]] = {
    operator.add: all_dtypes,
    torch.add: all_dtypes,
    operator.mul: all_dtypes,
    torch.mul: all_dtypes,
    torch.bmm: fp16_dtypes,
    torch.sub: fp16_dtypes,
    operator.sub: fp16_dtypes,
    torch.div: fp16_dtypes,
    operator.truediv: fp16_dtypes,
}

default_op_supported_dtypes = {
    torch.nn.ConvTranspose1d: int8_dtypes,
    torch.nn.ConvTranspose2d: int8_dtypes,
    torch.nn.ELU: int8_dtypes,
    torch.nn.LeakyReLU: int8_dtypes,
    torch.nn.Hardswish: int8_dtypes,
    torch.nn.InstanceNorm1d: int8_dtypes,
    torch.nn.InstanceNorm2d: int8_dtypes,
    torch.nn.InstanceNorm3d: int8_dtypes,
    torch.nn.LayerNorm: all_dtypes,
    torch.nn.SiLU: fp16_dtypes,
    torch.nn.Mish: fp16_dtypes,
    torch.nn.GELU: int8_dtypes,
    torch.nn.Softmax: int8_dtypes,
    torch.nn.functional.elu: int8_dtypes,
    torch.nn.functional.hardswish: int8_dtypes,
    torch.nn.functional.instance_norm: int8_dtypes,
    torch.nn.functional.layer_norm: all_dtypes,
    torch.nn.functional.leaky_relu: int8_dtypes,
    torch.nn.functional.silu: fp16_dtypes,
    torch.nn.functional.mish: fp16_dtypes,
    torch.nn.functional.gelu: int8_dtypes,
    torch.nn.functional.softmax: int8_dtypes,
    torch.sum: fp16_dtypes,
}

QAT_CONV_MODULE_CLASSES = \
    (torch.nn.qat.Conv2d,
     torch.nn.qat.Conv3d,
     torch.nn.intrinsic.qat.ConvBn2d,
     torch.nn.intrinsic.qat.ConvBnReLU2d,
     torch.nn.intrinsic.qat.ConvReLU2d,
     torch.nn.intrinsic.qat.ConvBn3d,
     torch.nn.intrinsic.qat.ConvBnReLU3d,
     torch.nn.intrinsic.qat.ConvReLU3d)


##########################
# Helper Functions
##########################

def _load_weight_qparams(
        self, state_dict, prefix, local_metadata, strict,
        missing_keys, unexpected_keys, error_msgs):
    key = prefix + "_weight_qparams"
    if key in state_dict:
        self._weight_qparams = state_dict[key]
        state_dict.pop(key)

def _save_weight_qparams(self, destination, prefix, keep_vars):
    for attr_name in dir(self):
        if "_weight_qparams" == attr_name and \
           isinstance(getattr(self, attr_name), dict):
            weight_qparams = getattr(self, attr_name)
            destination[prefix + attr_name] = weight_qparams


def _to_reference(float_module, weight_qparams):
    """ Make a weighted float module (e.g. conv and linear )a reference module by
    attaching _weight_qparams that records the qparams for weight
    and change the name for the module so that it's recognized
    when people print the model
    """
    float_module._weight_qparams = weight_qparams
    float_module._register_state_dict_hook(_save_weight_qparams)
    float_module._register_load_state_dict_pre_hook(_load_weight_qparams, with_module=True)

    float_module_name = float_module._get_name()

    def _get_name():
        return float_module_name + "(Reference)"

    float_module._get_name = _get_name

@register_quant_pattern(operator.add)
@register_quant_pattern(operator.sub)
@register_quant_pattern(operator.mul)
@register_quant_pattern(operator.truediv)
@register_quant_pattern(torch.add)
@register_quant_pattern(torch.sub)
@register_quant_pattern(torch.mul)
@register_quant_pattern(torch.div)
@register_quant_pattern(torch.bmm)
@register_quant_pattern((torch.nn.ReLU, operator.add))
@register_quant_pattern((torch.nn.ReLU, operator.mul))
@register_quant_pattern((torch.nn.ReLU, torch.add))
@register_quant_pattern((torch.nn.ReLU, torch.mul))
@register_quant_pattern((torch.nn.functional.relu, operator.add))
@register_quant_pattern((torch.nn.functional.relu, operator.mul))
@register_quant_pattern((torch.nn.functional.relu, torch.add))
@register_quant_pattern((torch.nn.functional.relu, torch.mul))
class BinaryOpQuantizeHandler(QuantizeHandler):
    def __init__(
            self,
            node: Node,
            modules: Dict[str, torch.nn.Module]):
        super().__init__(node, modules)
        self.relu_node = None
        if (node.op == 'call_function' and node.target is torch.nn.functional.relu) or \
           (node.op == 'call_module' and isinstance(modules[str(node.target)], torch.nn.ReLU)):
            self.relu_node = node
            node = node.args[0]  # type: ignore[assignment]
        self.binary_op_node = node
        self.binary_op = node.target

        # determine how many of the first two args are Tensors (versus scalars)
        # this distinguishes things like "x + y" from "x + 2" or "2 + x"
        self.num_tensor_args = 0
        cache_for_no_tensor_check: Dict[Node, bool] = dict()
        for arg_idx in range(len(self.binary_op_node.args)):
            arg = self.binary_op_node.args[arg_idx]
            if isinstance(arg, Node) and (not all_node_args_have_no_tensors(arg, modules, cache_for_no_tensor_check)):
                self.num_tensor_args += 1
        self.all_node_args_are_tensors = \
            (self.num_tensor_args == len(self.binary_op_node.args))

        qbin_op_mapping: Dict[Union[Callable, str], Callable] = {
            operator.add: torch.ops.quantized.add,
            torch.add: torch.ops.quantized.add,
            operator.mul: torch.ops.quantized.mul,
            torch.mul: torch.ops.quantized.mul,
        }
        qbin_relu_op_mapping: Dict[Union[Callable, str], Callable] = {
            operator.add: torch.ops.quantized.add_relu,
            torch.add: torch.ops.quantized.add_relu,
            operator.mul: torch.ops.quantized.mul_relu,
            torch.mul: torch.ops.quantized.mul_relu,
        }
        # corresponding quantized op
        self.quantized_binary_op: Optional[Callable] = None
        if self.binary_op in qbin_op_mapping:
            self.quantized_binary_op = qbin_relu_op_mapping[self.binary_op] \
                if self.relu_node is not None \
                else qbin_op_mapping[self.binary_op]

    def should_insert_observer_for_output(
        self,
        qconfig: Any,
        model_is_training: bool,
    ) -> bool:
        """
        Returns true if an observer should be inserted for the output of
        the pattern matched to this QuantizeHandler instance during the
        prepare step.
        """
        if self.num_tensor_args == 1:
            return True
        elif self.all_node_args_are_tensors and self.input_output_observed():
            return True
        else:
            return False

    def is_general_tensor_value_op(self) -> bool:
        return self.num_tensor_args == 1

    def input_output_observed(self):
        # for x + y where x and y are scalars, we do not observe anything
        return self.num_tensor_args > 0

    def is_output_quantized(self, qconfig, is_reference):
        dtypes = get_qconfig_dtypes(qconfig)
        if not is_reference:
            return self.binary_op in binary_op_supported_dtypes and \
                dtypes in binary_op_supported_dtypes[self.binary_op]
        return True

    def convert(self,
                node: Node,
                qconfig: QConfigAny,
                modules: Dict[str, torch.nn.Module],
                quantized_graph: Graph,
                node_name_to_scope: Dict[str, Tuple[str, type]],
                load_arg: Callable,
                is_reference: bool = False,
                convert_custom_config_dict: Dict[str, Any] = None) -> Node:

        if self.num_tensor_args == 0:
            # example: x + y, when x and y are scalars
            return quantized_graph.node_copy(
                node, load_arg(quantized=None))

        dtypes = get_qconfig_dtypes(qconfig)

        if is_reference:
            act_dtype = activation_dtype(qconfig)
            if act_dtype == torch.float:
                return quantized_graph.node_copy(node, load_arg(quantized=torch.float))
            else:
                if self.num_tensor_args == 2:
                    # make sure both inputs are quantized to act_dtype
                    load_arg(quantized={0: act_dtype, 1: act_dtype})(self.binary_op_node.args)
                args = load_arg(quantized=torch.float)(self.binary_op_node.args)
                kwargs = load_arg(quantized=torch.float)(self.binary_op_node.kwargs)
                op_out = quantized_graph.node_copy(self.binary_op_node, load_arg(quantized=torch.float))

                def modified_load_arg(n: Node):
                    if n.name == self.binary_op_node.name:
                        return op_out
                    else:
                        return load_arg(quantized=torch.float)(n)

                if self.relu_node:
                    op_out = quantized_graph.node_copy(self.relu_node, modified_load_arg)
                activation_post_process = \
                    self._maybe_get_last_node_only_observer(modules)
                assert activation_post_process is not None
                return quantize_node(
                    op_out, activation_post_process,
                    node, modules, quantized_graph, node_name_to_scope, is_input=False)
        elif not is_reference and self.binary_op in binary_op_supported_dtypes and \
                dtypes in binary_op_supported_dtypes[self.binary_op]:
            if dtypes in [(torch.quint8, torch.qint8, None)]:
                assert self.quantized_binary_op is not None
                if self.num_tensor_args == 1:
                    # add/mul scalar
                    first_arg = self.binary_op_node.args[0]
                    cache_for_no_tensor_check: Dict[Node, bool] = dict()
                    if isinstance(first_arg, Node) and (
                            not all_node_args_have_no_tensors(
                                first_arg, modules, cache_for_no_tensor_check)):
                        quantized_index = 0
                    else:
                        quantized_index = 1

                    return quantized_graph.create_node(
                        'call_function', self.quantized_binary_op,
                        load_arg(quantized=[quantized_index])(self.binary_op_node.args), self.binary_op_node.kwargs)
                else:
                    activation_post_process = \
                        self._maybe_get_last_node_only_observer(modules)
                    assert activation_post_process is not None
                    scale, zero_point = activation_post_process.calculate_qparams()  # type: ignore[operator]
                    scale = float(scale)
                    zero_point = int(zero_point)
                    scale_arg, zero_point_arg = \
                        create_qparam_nodes(
                            node.name, scale, zero_point, modules,
                            quantized_graph, node_name_to_scope)
                    kwargs = {**self.binary_op_node.kwargs}
                    add_args = (*load_arg(quantized=activation_dtype(qconfig))(self.binary_op_node.args), scale_arg, zero_point_arg)
                    op = quantized_graph.create_node(
                        'call_function', self.quantized_binary_op, add_args, kwargs)
                    return op
            else:
                assert dtypes == (torch.float16, torch.float16, None)
                # TODO (refactor) this is duplicated, maybe have a helper function
                if self.relu_node:
                    op_out = quantized_graph.node_copy(self.binary_op_node, load_arg(quantized=torch.float))
                    relu_args = [op_out]
                    relu_args.extend(load_arg(quantized=torch.float)(self.relu_node.args[1:]))
                    relu_kwargs = load_arg(quantized=torch.float)(self.relu_node.kwargs)
                    op_out = quantized_graph.create_node(
                        "call_function", torch.nn.functional.relu, tuple(relu_args), relu_kwargs)
                else:
                    op_out = quantized_graph.node_copy(node, load_arg(quantized=torch.float))
                return quantized_graph.create_node(
                    "call_method", "to", (op_out, torch.float16,), {}
                )
        else:
            # leave the op unquantized if the dtype,reference combination is not supported
            warnings.warn(
                "dtype combination: {} is not "
                "supported by {} for is_reference={}. "
                "Supported non-reference dtype combinations are: {} "
                "".format(dtypes,
                          self.binary_op,
                          is_reference,
                          binary_op_supported_dtypes[self.binary_op]
                          )
            )
            if self.relu_node:
                op_out = quantized_graph.node_copy(self.binary_op_node, load_arg(quantized=torch.float))
                relu_args = [op_out]
                relu_args.extend(load_arg(quantized=torch.float)(self.relu_node.args[1:]))
                relu_kwargs = load_arg(quantized=torch.float)(self.relu_node.kwargs)
                return quantized_graph.create_node(
                    "call_function", torch.nn.functional.relu, tuple(relu_args), relu_kwargs)
            else:
                return quantized_graph.node_copy(node, load_arg(quantized=torch.float))


@register_quant_pattern(torch.cat)
class CatQuantizeHandler(QuantizeHandler):
    def is_general_tensor_value_op(self) -> bool:
        return True

    def convert(self,
                node: Node,
                qconfig: QConfigAny,
                modules: Dict[str, torch.nn.Module],
                quantized_graph: Graph,
                node_name_to_scope: Dict[str, Tuple[str, type]],
                load_arg: Callable,
                is_reference: bool = False,
                convert_custom_config_dict: Dict[str, Any] = None) -> Node:
        if not self.all_node_args_are_tensors:
            return NotImplemented
        if is_reference:
            act_dtype = activation_dtype(qconfig)
            if act_dtype == torch.float:
                op_out = quantized_graph.node_copy(node, load_arg(quantized=torch.float))
                return op_out
            else:
                activation_post_process = \
                    self._maybe_get_last_node_only_observer(modules)
                assert activation_post_process is not None
                # make sure the first argument is quantized to act_dtype
                load_arg(quantized={0: act_dtype})(node.args)
                args = list(load_arg(quantized=torch.float)(node.args))
                kwargs = load_arg(quantized=torch.float)(node.kwargs)
                op_out = quantized_graph.node_copy(node, load_arg(quantized=torch.float))
                return quantize_node(
                    op_out,
                    activation_post_process,
                    node,
                    modules,
                    quantized_graph,
                    node_name_to_scope,
                    is_input=False)
        else:
            return quantized_graph.node_copy(node, load_arg(quantized=torch.quint8))

# handle conv, maybe followed by relu
# NB: matching order is reversed, that is we match from the bottom of this list to the beginning
@register_quant_pattern(torch.nn.Conv1d)
@register_quant_pattern(torch.nn.Conv2d)
@register_quant_pattern(torch.nn.Conv3d)
@register_quant_pattern(torch.nn.functional.conv1d)
@register_quant_pattern(torch.nn.functional.conv2d)
@register_quant_pattern(torch.nn.functional.conv3d)
# TODO: add qat.Conv1d
@register_quant_pattern(torch.nn.qat.Conv2d)
@register_quant_pattern(torch.nn.qat.Conv3d)
@register_quant_pattern(torch.nn.intrinsic.ConvReLU1d)
@register_quant_pattern(torch.nn.intrinsic.ConvReLU2d)
@register_quant_pattern(torch.nn.intrinsic.ConvReLU3d)
@register_quant_pattern(torch.nn.intrinsic.qat.ConvBn1d)
@register_quant_pattern(torch.nn.intrinsic.qat.ConvBn2d)
@register_quant_pattern(torch.nn.intrinsic.qat.ConvBn3d)
@register_quant_pattern(torch.nn.intrinsic.qat.ConvBnReLU1d)
@register_quant_pattern(torch.nn.intrinsic.qat.ConvBnReLU2d)
@register_quant_pattern(torch.nn.intrinsic.qat.ConvBnReLU3d)
@register_quant_pattern(torch.nn.intrinsic.qat.ConvReLU2d)
@register_quant_pattern(torch.nn.intrinsic.qat.ConvReLU3d)
@register_quant_pattern((torch.nn.functional.relu, torch.nn.functional.conv1d))
@register_quant_pattern((torch.nn.functional.relu, torch.nn.functional.conv2d))
@register_quant_pattern((torch.nn.functional.relu, torch.nn.functional.conv3d))
@register_quant_pattern((torch.nn.ReLU, torch.nn.functional.conv1d))
@register_quant_pattern((torch.nn.ReLU, torch.nn.functional.conv2d))
@register_quant_pattern((torch.nn.ReLU, torch.nn.functional.conv3d))
# just for error checks
@register_quant_pattern((torch.nn.ReLU, torch.nn.Conv1d))
@register_quant_pattern((torch.nn.ReLU, torch.nn.Conv2d))
@register_quant_pattern((torch.nn.ReLU, torch.nn.Conv3d))
@register_quant_pattern((torch.nn.functional.relu, torch.nn.Conv2d))
@register_quant_pattern((torch.nn.functional.relu, torch.nn.Conv3d))
class ConvReluQuantizeHandler(QuantizeHandler):
    def __init__(self, node: Node, modules: Dict[str, torch.nn.Module]):
        super().__init__(node, modules)
        self.relu_node = None
        if (node.op == 'call_function' and node.target is torch.nn.functional.relu) or \
           (node.op == 'call_module' and isinstance(modules[str(node.target)], torch.nn.ReLU)):
            self.relu_node = node
            node = node.args[0]  # type: ignore[assignment]
        self.conv_node = node
        if node.op == "call_module":
            self.conv = modules[str(self.conv_node.target)]
        elif node.op == "call_function":
            self.conv = node.target  # type: ignore[assignment]

    def convert(self,
                node: Node,
                qconfig: QConfigAny,
                modules: Dict[str, torch.nn.Module],
                quantized_graph: Graph,
                node_name_to_scope: Dict[str, Tuple[str, type]],
                load_arg: Callable,
                is_reference: bool = False,
                convert_custom_config_dict: Dict[str, Any] = None) -> Node:
        # Supported combinations are:
        # quant_type | activation (compute_type) | weight
        #  static       quint8                      qint8

        # tuple (activation_dtype, weight_dtype, compute_dtype)
        supported_dtypes = [
            (torch.quint8, torch.qint8, None),
        ]

        # TODO: is_reference option for conv module
        dtypes = get_qconfig_dtypes(qconfig)
        # leave the op unquantized if the dtype combination is not supported
        if not is_reference and dtypes not in supported_dtypes:
            warnings.warn(
                "dtype combination: {} is not "
                "supported by Conv "
                "supported dtype combinations are: {}".format(dtypes, supported_dtypes))
            if self.relu_node:
                conv_out = quantized_graph.node_copy(self.conv_node, load_arg(quantized=torch.float))
                relu_args = [conv_out]
                relu_args.extend(load_arg(quantized=torch.float)(self.relu_node.args[1:]))
                relu_kwargs = load_arg(quantized=torch.float)(self.relu_node.kwargs)
                return quantized_graph.create_node(
                    "call_function", torch.nn.functional.relu, tuple(relu_args), relu_kwargs)
            else:
                return quantized_graph.node_copy(node, load_arg(quantized=torch.float))

        activation_int8_quantized = activation_is_int8_quantized(qconfig)

        if self.conv_node.op == 'call_module':
            # note that relu should already be fused into conv module in the fusion step
            assert self.relu_node is None, 'conv module and relu fusion is not executed, ' \
                'please make sure to run fusion before prepare'
            output_activation_post_process = \
                self._maybe_get_last_node_only_observer(modules)
            assert output_activation_post_process is not None
            if is_reference:
                # produce dequant - float_op - quant pattern
                dtype = torch.float
                if activation_int8_quantized:
                    dtype = activation_dtype(qconfig)
                activation = load_arg(quantized=dtype)(self.conv_node.args[0])
                args = load_arg(quantized=torch.float)(self.conv_node.args)
                # Get the float conv and attach quantization scheme and quantization
                # parameters of weight to the module
                # and qparam is a dictionary of
                # {"qscheme": ..., "scale": ..., "zero_point": ...} for per tensor quantization or
                # {"qscheme": ..., "scale": ..., "zero_point": ..., "axis": ...} for per channel quantization
                float_conv = self.conv
                fused_conv = None
                if isinstance(
                        float_conv,
                        QAT_CONV_MODULE_CLASSES):
                    # case 1. converting qat conv module to
                    # a float conv module, we need to attch
                    # weight fake_quant to the conv module,
                    # weight fake_quant is assumed to be run during
                    # QAT so we don't need to run it again here
                    float_conv = self.conv.to_float()  # type: ignore[operator]
                    # change qat conv to conv
                    parent_name, name = _parent_name(self.conv_node.target)
                    setattr(modules[parent_name], name, float_conv)
                    if isinstance(float_conv, torch.nn.intrinsic._FusedModule):
                        fused_conv = float_conv
                        float_conv = float_conv[0]
                    weight_post_process = self.conv.weight_fake_quant
                else:
                    # case 2. converting a conv module/fused conv module
                    # to float conv module, we need to attach
                    # weight observer to the conv module and run it
                    # with conv weight
                    if isinstance(float_conv, torch.nn.intrinsic._FusedModule):
                        fused_conv = float_conv
                        float_conv = float_conv[0]  # type: ignore[index]
                    assert qconfig is not None
                    weight_post_process = qconfig.weight()
                    # run weight observer
                    weight_post_process(float_conv.weight)  # type: ignore[operator]
                weight_qparams = get_qparam_dict(weight_post_process)
                # hardcoded for now, TODO: expose the api to user,
                # we can have a map from module to reference module
                # and allow user to register new ones
                qconv_cls = get_static_quant_module_class(
                    type(float_conv), is_reference=is_reference)
                ref_conv = qconv_cls.from_float(float_conv, weight_qparams)  # type: ignore[attr-defined]
                # if the parent is a fused conv (Sequential), we can replace the first
                # item to ref conv, otherwise we can update
                # the conv instance in the module tree
                if fused_conv is not None:
                    fused_conv[0] = ref_conv
                else:
                    parent_name, name = _parent_name(self.conv_node.target)
                    setattr(modules[parent_name], name, ref_conv)
                op_out = quantized_graph.create_node(
                    'call_module',
                    self.conv_node.target,
                    args, {})
                if output_activation_post_process:
                    op_out = quantize_node(
                        op_out,
                        output_activation_post_process,
                        node,
                        modules,
                        quantized_graph,
                        node_name_to_scope,
                        is_input=False)
                return op_out
            else:
                if convert_custom_config_dict is None:
                    convert_custom_config_dict = {}
                additional_static_quant_mapping = convert_custom_config_dict.get("static", {})
                # 1. attach activation post process to module
                self.conv.activation_post_process = output_activation_post_process
                # 2. select quantized class
                qconv_cls = get_static_quant_module_class(
                    type(self.conv), additional_static_quant_mapping, is_reference=is_reference)
                quantized = qconv_cls.from_float(self.conv)
                parent_name, name = _parent_name(self.conv_node.target)
                setattr(modules[parent_name], name, quantized)
                return quantized_graph.create_node(
                    'call_module',
                    self.conv_node.target,
                    (load_arg(quantized=torch.quint8)(self.conv_node.args[0]),),
                    {})
        else:  # call_function
            assert self.conv_node.op == "call_function"
            if is_reference:
                # make sure the input and weight are quantized to torch.quint8, torch.qint8, respectively
                load_arg(quantized={0: torch.quint8, 1: torch.qint8})(self.conv_node.args)
                args = load_arg(quantized=torch.float)(self.conv_node.args)
                kwargs = load_arg(quantized=torch.float)(self.conv_node.kwargs)
                op_out = quantized_graph.create_node(
                    "call_function", self.conv, args, kwargs)
                if self.relu_node:
                    relu_args = [op_out]
                    relu_args.extend(load_arg(quantized=torch.float)(self.relu_node.args[1:]))
                    relu_kwargs = load_arg(quantized=torch.float)(self.relu_node.kwargs)
                    op_out = quantized_graph.create_node(
                        "call_function", torch.nn.functional.relu, tuple(relu_args), relu_kwargs)

                if activation_int8_quantized:
                    root_module = modules['']
                    act_post_process_name = self.relu_node.name if self.relu_node else self.conv_node.name
                    act_post_process_node = self.relu_node if self.relu_node else self.conv_node
                    activation_post_process = \
                        self._maybe_get_last_node_only_observer(modules)
                    assert activation_post_process is not None
                    return quantize_node(
                        op_out,
                        activation_post_process,
                        act_post_process_node,
                        modules,
                        quantized_graph,
                        node_name_to_scope,
                        is_input=False)
                else:
                    # output for dynamically quantized conv op is not quantized
                    return op_out
            else:
                assert len(self.conv_node.args) >= 7, \
                    "only conv2d calls with all arguments specified is supported right now in is_reference=False option"
                # make sure the input and weight are quantized to torch.quint8, torch.qint8, respectively
                args = load_arg(quantized={0: torch.quint8, 1: torch.qint8})(self.conv_node.args)
                # pack weight
                weight = load_arg(quantized=torch.qint8)(self.conv_node.args[1])
                other_args = load_arg(quantized=torch.float)(self.conv_node.args[2:])
                bias, stride, padding, dilation, groups = other_args
                if self.conv == torch.nn.functional.conv1d:
                    # F.conv1d can take `int` as well as `list[int]` for stride,
                    # padding, dilation, but the prepack op cannot. Convert
                    # these to lists if needed.
                    stride = [stride] if isinstance(stride, int) else stride
                    padding = [padding] if isinstance(padding, int) else padding
                    dilation = [dilation] if isinstance(dilation, int) else dilation
                prepack_args = (weight, bias, stride, padding, dilation, groups)
                prepack_op = get_qconv_prepack_op(self.conv)
                packed_weight = quantized_graph.create_node(
                    "call_function", prepack_op, prepack_args, {})
                assert activation_int8_quantized, \
                    "currently only static quantization is supported for conv"
                # construct conv input
                if activation_int8_quantized:
                    qconv_op = get_qconv_op(self.conv, self.relu_node is not None)
                    conv_input = load_arg(quantized=torch.quint8)(self.conv_node.args[0])

                    activation_post_process = \
                        self._maybe_get_last_node_only_observer(modules)
                    assert activation_post_process is not None

                    scale, zero_point, _ = get_per_tensor_qparams(activation_post_process)
                    scale_node, zero_point_node = \
                        create_qparam_nodes(
                            self.conv_node.name, scale, zero_point, modules,
                            quantized_graph, node_name_to_scope)
                    qconv_args = (conv_input, packed_weight, scale_node, zero_point_node)
                    kwargs = load_arg(quantized=torch.float)(self.conv_node.kwargs)
                    op = quantized_graph.create_node(
                        'call_function', qconv_op, qconv_args, kwargs)
                    # Store the name of the fused op to get the path of node after fusion as well.
                    # TODO: may need to change the key to Node regenerate the map in each transformation,
                    # since we might not be able to rely on the name
                    node_name_to_scope[op.name] = node_name_to_scope[self.conv_node.name]
                    return op
                else:
                    # conv2d_dyanmic branch
                    raise Exception("Only static quant is supported for conv")

@register_quant_pattern(torch.nn.Linear)
@register_quant_pattern(torch.nn.functional.linear)
@register_quant_pattern(torch.nn.qat.Linear)
@register_quant_pattern(torch.nn.intrinsic.LinearReLU)
@register_quant_pattern(torch.nn.intrinsic.qat.LinearReLU)
@register_quant_pattern((torch.nn.functional.relu, torch.nn.functional.linear))
@register_quant_pattern((torch.nn.ReLU, torch.nn.functional.linear))
# for error checks
@register_quant_pattern((torch.nn.ReLU, torch.nn.Linear))
@register_quant_pattern((torch.nn.functional.relu, torch.nn.Linear))
class LinearReLUQuantizeHandler(QuantizeHandler):
    def __init__(
            self,
            node: Node,
            modules: Dict[str, torch.nn.Module]):
        super().__init__(node, modules)
        self.relu_node = None
        if (node.op == 'call_function' and node.target is torch.nn.functional.relu) or \
           (node.op == 'call_module' and isinstance(modules[str(node.target)], torch.nn.ReLU)):
            self.relu_node = node
            node = node.args[0]  # type: ignore[assignment]
        self.linear_node = node
        if node.op == 'call_module':
            self.linear = modules[str(self.linear_node.target)]

    def convert(self,
                node: Node,
                qconfig: QConfigAny,
                modules: Dict[str, torch.nn.Module],
                quantized_graph: Graph,
                node_name_to_scope: Dict[str, Tuple[str, type]],
                load_arg: Callable,
                is_reference: bool = False,
                convert_custom_config_dict: Dict[str, Any] = None) -> Node:
        if convert_custom_config_dict is None:
            convert_custom_config_dict = {}
        # Supported combinations are:
        # quant_type | activation (compute_type) | weight
        #  static       quint8                      qint8
        #  dynamic      float32 (quint8)            qint8
        #  weight_only  float32                    float16
        # tuple (activation_dtype, weight_dtype, compute_dtype)
        supported_dtypes = [
            (torch.quint8, torch.qint8, None),
            (torch.float32, torch.qint8, torch.quint8),
            (torch.float32, torch.float16, None),
            # static float16 quantization
            (torch.float16, torch.float16, None),
        ]
        dtypes = get_qconfig_dtypes(qconfig)
        # leave the op unquantized if the dtype combination is not supported
        if not is_reference and dtypes not in supported_dtypes:
            warnings.warn(
                "dtype combination: {} is not "
                "supported by Linear "
                "supported dtype combinations are: {}".format(dtypes, supported_dtypes))
            if self.relu_node:
                op_out = quantized_graph.node_copy(self.linear_node, load_arg(quantized=torch.float))
                relu_args = [op_out]
                relu_args.extend(load_arg(quantized=torch.float)(self.relu_node.args[1:]))
                relu_kwargs = load_arg(quantized=torch.float)(self.relu_node.kwargs)
                return quantized_graph.create_node(
                    "call_function", torch.nn.functional.relu, tuple(relu_args), relu_kwargs)
            else:
                return quantized_graph.node_copy(node, load_arg(quantized=None))

        activation_int8_quantized = activation_is_int8_quantized(qconfig)
        activation_statically_quantized = activation_is_statically_quantized(qconfig)
        weight_dtype = dtypes[1]
        # TODO: reference_model option for linear module
        if self.linear_node.op == 'call_module':

            output_activation_post_process = \
                self._maybe_get_last_node_only_observer(modules)

            # note that relu should already be fused into linear modul in the fusion step
            assert self.relu_node is None, 'linear module and relu fusion is not executed, ' \
                'please make sure to run fusion before prepare'
            if is_reference:
                # produce dequant - float_op - quant pattern
                dtype = torch.float
                if activation_int8_quantized:
                    dtype = activation_dtype(qconfig)
                activation = load_arg(quantized=dtype)(self.linear_node.args[0])
                args = load_arg(quantized=torch.float)(self.linear_node.args)
                # Get the float linear and attach qscheme and qparams
                # the the module
                float_linear = self.linear
                fused_linear = None
                if isinstance(float_linear, (torch.nn.qat.Linear, torch.nn.intrinsic.qat.LinearReLU)):
                    float_linear = float_linear.to_float()
                    # change qat linear to linear
                    parent_name, name = _parent_name(self.linear_node.target)
                    setattr(modules[parent_name], name, float_linear)
                    # Attach weight fake quant to the linear module
                    if isinstance(float_linear, torch.nn.intrinsic.LinearReLU):
                        fused_linear = float_linear
                        float_linear = float_linear[0]
                    weight_post_process = self.linear.weight_fake_quant
                else:
                    if isinstance(float_linear, torch.nn.intrinsic.LinearReLU):
                        fused_linear = float_linear
                        float_linear = self.linear[0]  # type: ignore[index]
                    # Attach the weight observer to the module
                    weight_post_process = qconfig.weight()  # type: ignore[union-attr]
                    # Run weight observer
                    weight_post_process(float_linear.weight)  # type: ignore[operator]

                weight_qparams = get_qparam_dict(weight_post_process)
                # TODO: include the configuration in backend_config_dict
                # we can have a map from module to reference module
                # and allow user to register new ones
                qlinear_cls = get_static_quant_module_class(
                    type(float_linear), is_reference=is_reference)
                ref_linear = qlinear_cls.from_float(float_linear, weight_qparams)

                # if the parent is a fused linear (Sequential), we can replace the first
                # item to ref linear, otherwise we can update
                # the linear instance in the module tree
                if fused_linear is not None:
                    fused_linear[0] = ref_linear
                else:
                    parent_name, name = _parent_name(self.linear_node.target)
                    setattr(modules[parent_name], name, ref_linear)
                op_out = quantized_graph.create_node(
                    'call_module',
                    self.linear_node.target,
                    args, {})
                if output_activation_post_process:
                    op_out = quantize_node(
                        op_out,
                        output_activation_post_process,
                        node,
                        modules,
                        quantized_graph,
                        node_name_to_scope,
                        is_input=False)
                return op_out
            else:
                # 1. attach output activation post process to linear module
                if output_activation_post_process:
                    self.linear.activation_post_process = output_activation_post_process

                # 2. select corresponding quantized linear class for the float linear class
                if activation_int8_quantized:
                    additional_static_quant_mapping = convert_custom_config_dict.get("static", {})
                    qlinear = get_static_quant_module_class(
                        type(self.linear), additional_static_quant_mapping)
                else:
                    assert dtypes in [
                        (torch.float32, torch.qint8, torch.quint8),
                        (torch.float32, torch.float16, None),
                    ], f"dtype {dtypes} not supported yet"
                    additional_dynamic_quant_mapping = convert_custom_config_dict.get("dynamic", {})
                    qlinear = get_dynamic_quant_module_class(type(self.linear), additional_dynamic_quant_mapping)

                quantized = qlinear.from_float(self.linear)
                parent_name, name = _parent_name(self.linear_node.target)
                setattr(modules[parent_name], name, quantized)
                # activation needs to be quantized for static quantization
                dtype = torch.float
                if activation_int8_quantized:
                    dtype = activation_dtype(qconfig)
                return quantized_graph.create_node(
                    'call_module',
                    self.linear_node.target,
                    (load_arg(quantized=dtype)(self.linear_node.args[0]),), {})
        else:  # call_function
            assert self.linear_node.op == 'call_function'
            if is_reference:
                quantized_input_dtypes = [torch.float, torch.float]
                if activation_int8_quantized:
                    quantized_input_dtypes[0] = torch.quint8
                if weight_is_statically_quantized(qconfig):
                    quantized_input_dtypes[1] = torch.qint8
                args = load_arg(quantized=quantized_input_dtypes)(self.linear_node.args)
                args = load_arg(quantized=torch.float)(self.linear_node.args)
                kwargs = load_arg(quantized=torch.float)(self.linear_node.kwargs)
                op_out = quantized_graph.create_node(
                    "call_function", torch.nn.functional.linear, args, kwargs)
                if self.relu_node:
                    relu_args = [op_out]
                    relu_args.extend(load_arg(quantized=torch.float)(self.relu_node.args[1:]))
                    relu_kwargs = load_arg(quantized=torch.float)(self.relu_node.kwargs)
                    op_out = quantized_graph.create_node(
                        "call_function", torch.nn.functional.relu, tuple(relu_args), relu_kwargs)

                if activation_statically_quantized:
                    # quantize output for statically quantized linear op
                    root_module = modules['']
                    act_post_process_name = self.relu_node.name if self.relu_node else self.linear_node.name
                    act_post_process_node = self.relu_node if self.relu_node else self.linear_node
                    activation_post_process = \
                        self._maybe_get_last_node_only_observer(modules)
                    assert activation_post_process is not None
                    return quantize_node(
                        op_out,
                        activation_post_process,
                        act_post_process_node,
                        modules,
                        quantized_graph,
                        node_name_to_scope,
                        is_input=False)
                else:
                    # output for dynamically quantized linear op is not quantized
                    return op_out
            else:  # non-reference option
                # prepacking weights for static int8 quant and dynamic quant
                if dtypes != (torch.float16, torch.float16, None):
                    # linear args
                    # (x, weight, bias, ...)
                    # TODO: the name should be weight is int8 quantized
                    weight_quantized = weight_is_statically_quantized(qconfig)
                    dtype = weight_dtype if weight_quantized else torch.float
                    linear_weight = load_arg(quantized=dtype)(self.linear_node.args[1])

                    # get other arguments
                    kwargs = {**load_arg(quantized=torch.float)(self.linear_node.kwargs)}
                    # pack weight
                    bias = None
                    # all args after bias, including bias
                    other_args = load_arg(quantized=torch.float)(self.linear_node.args[2:])
                    if len(self.linear_node.args) > 2:
                        bias = load_arg(quantized=torch.float)(self.linear_node.args[2])
                        other_args = other_args[1:]  # remove the bias argument
                    else:
                        bias = kwargs.pop('bias', None)

                    prepack_args = (linear_weight, bias)
                    prepack_op = get_linear_prepack_op_for_dtype(weight_dtype)
                    packed_weight = quantized_graph.create_node(
                        'call_function', prepack_op, prepack_args, {})
                # construct linear input
                if activation_int8_quantized:
                    qlinear_op = torch.ops.quantized.linear_relu if self.relu_node else torch.ops.quantized.linear
                    linear_input = load_arg(quantized=torch.quint8)(self.linear_node.args[0])
                    activation_post_process = \
                        self._maybe_get_last_node_only_observer(modules)
                    assert activation_post_process is not None
                    scale, zero_point, _ = get_per_tensor_qparams(activation_post_process)
                    scale_node, zero_point_node = \
                        create_qparam_nodes(
                            self.linear_node.name, scale, zero_point, modules,
                            quantized_graph, node_name_to_scope)

                    qlinear_args = (linear_input, packed_weight, scale_node, zero_point_node)
                    op = quantized_graph.create_node(
                        "call_function", qlinear_op, qlinear_args, kwargs)
                    # Store the name of the fused op to get the path of node after fusion as well.
                    # TODO: may need to change the key to Node regenerate the map in each transformation,
                    # since we might not be able to rely on the name
                    node_name_to_scope[op.name] = node_name_to_scope[self.linear_node.name]
                    return op
                elif dtypes in [(torch.float32, torch.qint8, torch.quint8),
                                (torch.float32, torch.float16, None)]:
                    # choose linear dynamic or linear dynamic fp16 op based on weight dtype
                    if weight_dtype == torch.qint8:
                        if self.relu_node:
                            qlinear_op = torch.ops.quantized.linear_relu_dynamic
                        else:
                            qlinear_op = torch.ops.quantized.linear_dynamic
                    else:
                        if self.relu_node:
                            qlinear_op = torch.ops.quantized.linear_relu_dynamic_fp16
                        else:
                            qlinear_op = torch.ops.quantized.linear_dynamic_fp16

                    linear_input = load_arg(quantized=torch.float)(self.linear_node.args[0])
                    qlinear_args = (linear_input, packed_weight)  # type: ignore[assignment]
                    op_out = quantized_graph.create_node(
                        "call_function", qlinear_op, qlinear_args, kwargs)
                    # Store the name of the dynamic op to get the path of node after replacement as well.
                    # TODO: may need to change the key to Node regenerate the map in each transformation,
                    # since we might not be able to rely on the name
                    node_name_to_scope[op_out.name] = node_name_to_scope[self.linear_node.name]
                    return op_out
                else:
                    assert dtypes == (torch.float16, torch.float16, None)
                    # TODO (refactor) this is duplicated, maybe have a helper function
                    if self.relu_node:
                        op_out = quantized_graph.node_copy(self.linear_node, load_arg(quantized=torch.float))
                        relu_args = [op_out]
                        relu_args.extend(load_arg(quantized=torch.float)(self.relu_node.args[1:]))
                        relu_kwargs = load_arg(quantized=torch.float)(self.relu_node.kwargs)
                        op_out = quantized_graph.create_node(
                            "call_function", torch.nn.functional.relu, tuple(relu_args), relu_kwargs)
                    else:
                        op_out = quantized_graph.node_copy(node, load_arg(quantized=torch.float))
                    return quantized_graph.create_node(
                        "call_method", "to", (op_out, torch.float16), {})

@register_quant_pattern(torch.nn.BatchNorm2d)
@register_quant_pattern(torch.nn.BatchNorm3d)
@register_quant_pattern(torch.nn.intrinsic.BNReLU2d)
@register_quant_pattern(torch.nn.intrinsic.BNReLU3d)
class BatchNormQuantizeHandler(QuantizeHandler):
    def __init__(
            self,
            node: Node,
            modules: Dict[str, torch.nn.Module]):
        super().__init__(node, modules)
        assert node.op == 'call_module'
        self.bn_node = node
        self.bn = modules[str(self.bn_node.target)]

    def convert(self,
                node: Node,
                qconfig: QConfigAny,
                modules: Dict[str, torch.nn.Module],
                quantized_graph: Graph,
                node_name_to_scope: Dict[str, Tuple[str, type]],
                load_arg: Callable,
                is_reference: bool = False,
                convert_custom_config_dict: Dict[str, Any] = None) -> Node:
        if convert_custom_config_dict is None:
            convert_custom_config_dict = {}
        additional_static_quant_mapping = convert_custom_config_dict.get("static", {})
        # 1. attach activation post process to module
        output_activation_post_process = \
            self._maybe_get_last_node_only_observer(modules)
        assert output_activation_post_process is not None
        if is_reference:
            # produce dequant - float_op - quant pattern
            dtype = activation_dtype(qconfig)
            activation = load_arg(quantized=dtype)(self.bn_node.args[0])
            args = load_arg(quantized=torch.float)(self.bn_node.args)
            op_out = quantized_graph.create_node(
                "call_module",
                self.bn_node.target,
                args,
                {})
            if output_activation_post_process:
                op_out = quantize_node(
                    op_out,
                    output_activation_post_process,
                    node,
                    modules,
                    quantized_graph,
                    node_name_to_scope,
                    is_input=False)
            return op_out
        else:
            self.bn.activation_post_process = output_activation_post_process
            qbn_cls = get_static_quant_module_class(type(self.bn), additional_static_quant_mapping)
            quantized = qbn_cls.from_float(self.bn)
            parent_name, name = _parent_name(self.bn_node.target)
            setattr(modules[parent_name], name, quantized)
            return quantized_graph.create_node(
                'call_module',
                self.bn_node.target,
                load_arg(quantized=[0])(self.bn_node.args),
                load_arg(quantized=torch.float)(self.bn_node.kwargs))

@register_quant_pattern(torch.nn.Embedding)
@register_quant_pattern(torch.nn.EmbeddingBag)
class EmbeddingQuantizeHandler(QuantizeHandler):
    def __init__(
            self,
            node: Node,
            modules: Dict[str, torch.nn.Module]):
        super().__init__(node, modules)

    def input_output_observed(self) -> bool:
        return False

    def convert(self,
                node: Node,
                qconfig: QConfigAny,
                modules: Dict[str, torch.nn.Module],
                quantized_graph: Graph,
                node_name_to_scope: Dict[str, Tuple[str, type]],
                load_arg: Callable,
                is_reference: bool = False,
                convert_custom_config_dict: Dict[str, Any] = None) -> Node:
        # Supported combinations are:
        # quant_type  | activation | weight | activation_compute_type
        # weight_only |  float32   | quint8 | None
        # weight_only |  float32   | quint4x2 | None
        # tuple (activation_dtype, weight_dtype, compute_dtype)
        supported_dtypes = [
            (torch.float32, torch.quint8, None),
            (torch.float32, torch.quint4x2, None),
        ]
        assert node.op == 'call_module'
        emb_node = node
        dtypes = get_qconfig_dtypes(qconfig)
        # leave the op unquantized if the dtype combination is not supported
        if dtypes not in supported_dtypes:
            warnings.warn(
                "dtype combination: {} is not "
                "supported by Embedding/EmbeddingBag, "
                "supported dtype combinations are: {}".format(dtypes, supported_dtypes))
            return quantized_graph.node_copy(node, load_arg(quantized=None))

        emb = modules[str(emb_node.target)]
        qemb = get_static_quant_module_class(type(emb))
        quantized = qemb.from_float(emb)
        parent_name, name = _parent_name(emb_node.target)
        setattr(modules[parent_name], name, quantized)
        return quantized_graph.create_node(
            'call_module',
            emb_node.target,
            load_arg(quantized=torch.float)(emb_node.args),
            load_arg(quantized=torch.float)(emb_node.kwargs))

# TODO (maybe): merge with embedding quantize handler
@register_quant_pattern(torch.nn.GRUCell)
@register_quant_pattern(torch.nn.LSTMCell)
@register_quant_pattern(torch.nn.RNNCell)
@register_quant_pattern(torch.nn.LSTM)
class RNNDynamicQuantizeHandler(QuantizeHandler):
    def __init__(
            self,
            node: Node,
            modules: Dict[str, torch.nn.Module]):
        super().__init__(node, modules)

    def input_output_observed(self) -> bool:
        return False

    def convert(self,
                node: Node,
                qconfig: QConfigAny,
                modules: Dict[str, torch.nn.Module],
                quantized_graph: Graph,
                node_name_to_scope: Dict[str, Tuple[str, type]],
                load_arg: Callable,
                is_reference: bool = False,
                convert_custom_config_dict: Dict[str, Any] = None) -> Node:
        # Supported combinations are:
        # quant_type  | activation | weight | activation_compute_type
        # dynamic |  float32   | qint8 | quint8
        # dynamic |  float32   | float16 | None
        # tuple (activation_dtype, weight_dtype, compute_dtype)
        supported_dtypes = [
            (torch.float32, torch.qint8, torch.quint8),
            (torch.float32, torch.float16, None),
        ]
        assert node.op == 'call_module'
        dtypes = get_qconfig_dtypes(qconfig)
        # leave the op unquantized if the dtype combination is not supported
        if dtypes not in supported_dtypes:
            warnings.warn(
                "dtype combination: {} is not "
                "supported by Embedding/EmbeddingBag, "
                "supported dtype combinations are: {}".format(dtypes, supported_dtypes))
            return quantized_graph.node_copy(node, load_arg(quantized=None))

        module = modules[str(node.target)]
        qmodule_cls = get_dynamic_quant_module_class(type(module))
        qmodule = qmodule_cls.from_float(module)
        parent_name, name = _parent_name(node.target)
        setattr(modules[parent_name], name, qmodule)
        return quantized_graph.create_node(
            'call_module',
            node.target,
            load_arg(quantized=torch.float)(node.args),
            load_arg(quantized=torch.float)(node.kwargs))

ARGS_TO_SKIP = {
    torch._ops.ops.quantized.hardswish: ['inplace'],
    torch._ops.ops.quantized.elu: ['inplace'],
    torch._ops.ops.quantized.instance_norm:
    ['running_mean', 'running_var', 'use_input_stats', 'momentum'],
}
@register_quant_pattern(torch.nn.ConvTranspose1d)
@register_quant_pattern(torch.nn.ConvTranspose2d)
@register_quant_pattern(torch.nn.ELU)
@register_quant_pattern(torch.nn.LeakyReLU)
@register_quant_pattern(torch.nn.Hardswish)
@register_quant_pattern(torch.nn.InstanceNorm1d)
@register_quant_pattern(torch.nn.InstanceNorm2d)
@register_quant_pattern(torch.nn.InstanceNorm3d)
@register_quant_pattern(torch.nn.LayerNorm)
@register_quant_pattern(torch.nn.SiLU)
@register_quant_pattern(torch.nn.Mish)
# we currently only support reference patterns for these ops so they have been removed
# until they receive a proper fp16 kernel. To use the reference pattern, use a custom qconfig
# @register_quant_pattern(torch.nn.GELU)
# @register_quant_pattern(torch.nn.Softmax)
@register_quant_pattern(torch.nn.functional.elu)
@register_quant_pattern(torch.nn.functional.hardswish)
@register_quant_pattern(torch.nn.functional.instance_norm)
@register_quant_pattern(torch.nn.functional.layer_norm)
@register_quant_pattern(torch.nn.functional.leaky_relu)
@register_quant_pattern(torch.nn.functional.silu)
@register_quant_pattern(torch.nn.functional.mish)
# we currently only support reference patterns for these ops so they have been removed
# until they receive a proper fp16 kernel. To use the reference pattern, use a custom qconfig
# @register_quant_pattern(torch.nn.functional.gelu)
# @register_quant_pattern(torch.nn.functional.softmax)
@register_quant_pattern(torch.sum)
class DefaultNodeQuantizeHandler(QuantizeHandler):
    """ Common quantized op, first input and first output will be quantized
    """
    def __init__(
            self,
            node: Node,
            modules: Dict[str, torch.nn.Module]):
        super().__init__(node, modules)
        if node.op == "call_function" or node.op == "call_method":
            self.op = node.target
        elif node.op == "call_module":
            self.op = type(modules[str(node.target)])

    def is_output_quantized(self, qconfig, is_reference):
        dtypes = get_qconfig_dtypes(qconfig)
        if not is_reference:
            return self.op in default_op_supported_dtypes and \
                dtypes in default_op_supported_dtypes[self.op]
        return True

    def convert(self,
                node: Node,
                qconfig: QConfigAny,
                modules: Dict[str, torch.nn.Module],
                quantized_graph: Graph,
                node_name_to_scope: Dict[str, Tuple[str, type]],
                load_arg: Callable,
                is_reference: bool = False,
                convert_custom_config_dict: Dict[str, Any] = None) -> Node:
        if not self.all_node_args_are_tensors:
            return NotImplemented
        assert node.op in ['call_module', 'call_function'], 'Only call_module and ' + \
            'call_function are handled in DefaultNode'
        if convert_custom_config_dict is None:
            convert_custom_config_dict = {}
        additional_static_quant_mapping = convert_custom_config_dict.get("static", {})

        dtypes = get_qconfig_dtypes(qconfig)
        if not is_reference and dtypes not in default_op_supported_dtypes[self.op]:
            warnings.warn(
                "dtype combination: {} is not "
                "supported by {} "
                "supported dtype combinations are: {}".format(dtypes, self.op, default_op_supported_dtypes[self.op]))
            return quantized_graph.node_copy(node, load_arg(quantized=torch.float))
        # TODO: make helper functions for (torch.quint8, torch.qint8, None)
        if not is_reference:
            if dtypes in [(torch.quint8, torch.qint8, None)]:
                activation_post_process = \
                    self._maybe_get_last_node_only_observer(modules)
                assert activation_post_process is not None
                if node.op == 'call_module':
                    module = modules[str(node.target)]
                    module.activation_post_process = activation_post_process
                    quantized_module_cls = get_static_quant_module_class(
                        type(module), additional_static_quant_mapping)
                    quantized_module = quantized_module_cls.from_float(module)
                    parent_name, name = _parent_name(node.target)
                    setattr(modules[parent_name], name, quantized_module)
                    return quantized_graph.create_node(
                        'call_module',
                        node.target,
                        load_arg(quantized=[0])(node.args),
                        load_arg(quantized=torch.float)(node.kwargs))
                else:
                    assert node.op == "call_function"
                    # call_function
                    scale, zero_point = activation_post_process.calculate_qparams()  # type: ignore[operator]
                    scale = float(scale)
                    zero_point = int(zero_point)
                    scale_arg, zero_point_arg = \
                        create_qparam_nodes(
                            node.name, scale, zero_point, modules,
                            quantized_graph, node_name_to_scope)

                    assert not isinstance(node.target, str), "Expecting node.target for "
                    "call_function to be a function instead of a string"
                    quantized_op = get_quantized_operator(node.target)
                    args = load_arg(quantized=[0])(node.args)
                    kwargs = {**load_arg(quantized=torch.float)(node.kwargs), "output_scale": scale_arg,
                              "output_zero_point": zero_point_arg}
                    if quantized_op in ARGS_TO_SKIP:
                        args_to_skip = ARGS_TO_SKIP[quantized_op]
                        for arg in args_to_skip:
                            if arg in kwargs:
                                kwargs.pop(arg)
                    return quantized_graph.create_node(
                        "call_function", quantized_op, args, kwargs)  # type: ignore[arg-type]
            else:
                assert dtypes in [(torch.float16, torch.float16, None)]
                # Generally fp16 kernels don't exist for fp16 ops
                warnings.warn(
                    "Only reference patterns are currently supported for {dtype} dtype with {op} op"
                    "".format(dtype=dtypes, op=self.op))
                op_out = quantized_graph.node_copy(node, load_arg(quantized=torch.float))
                return quantized_graph.create_node(
                    "call_method", "to", (op_out, torch.float16), {})
        else:
            assert is_reference
            # We can produce reference for a dtypes including
            # (torch.quint8, torch.qint8, torch.qint32, torch.float16)
            act_dtype = activation_dtype(qconfig)
            if act_dtype == torch.float:
                op_out = quantized_graph.node_copy(node, load_arg(quantized=torch.float))
                return op_out
            else:
                activation_post_process = \
                    self._maybe_get_last_node_only_observer(modules)
                assert activation_post_process is not None
                # make sure the input is quantized to act_dtype
                load_arg(quantized={0: act_dtype})(node.args)
                args = load_arg(quantized=torch.float)(node.args)
                kwargs = load_arg(quantized=torch.float)(node.kwargs)
                op_out = quantized_graph.node_copy(node, load_arg(quantized=torch.float))
                return quantize_node(
                    op_out, activation_post_process,
                    node, modules, quantized_graph, node_name_to_scope, is_input=False)

@register_quant_pattern(torch.nn.Hardsigmoid, default_affine_fixed_qparams_fake_quant)
@register_quant_pattern(torch.nn.functional.hardsigmoid, default_affine_fixed_qparams_fake_quant)
@register_quant_pattern('hardsigmoid', default_affine_fixed_qparams_fake_quant)
@register_quant_pattern('hardsigmoid_', default_affine_fixed_qparams_fake_quant)
@register_quant_pattern(torch.nn.Sigmoid, default_affine_fixed_qparams_fake_quant)
@register_quant_pattern(torch.sigmoid, default_affine_fixed_qparams_fake_quant)
@register_quant_pattern('sigmoid', default_affine_fixed_qparams_fake_quant)
@register_quant_pattern('sigmoid_', default_affine_fixed_qparams_fake_quant)
@register_quant_pattern(torch.nn.Tanh, default_symmetric_fixed_qparams_fake_quant)
@register_quant_pattern(torch.tanh, default_symmetric_fixed_qparams_fake_quant)
@register_quant_pattern('tanh', default_symmetric_fixed_qparams_fake_quant)
@register_quant_pattern('tanh_', default_symmetric_fixed_qparams_fake_quant)
class FixedQParamsOpQuantizeHandler(QuantizeHandler):
    def __init__(self,
                 node: Node,
                 modules: Dict[str, torch.nn.Module]):
        super().__init__(node, modules)
        self.node = node

    def should_mark_output_quantized_from_input_quantized_status(
        self,
        qconfig: QConfigAny
    ) -> bool:
        # FixQParamOps are the same as CopyNode in int8 quantization
        return activation_dtype(qconfig) in [torch.quint8, torch.qint8]

    # some qhandlers override the activations constructor
    def get_activation_ctr(self, qconfig, pattern) -> Optional[Callable]:
        if activation_dtype(qconfig) == torch.float16:
            return qconfig.activation
        else:
            return get_default_output_activation_post_process_map().get(
                pattern, None)

    def convert(self,
                node: Node,
                qconfig: QConfigAny,
                modules: Dict[str, torch.nn.Module],
                quantized_graph: Graph,
                node_name_to_scope: Dict[str, Tuple[str, type]],
                load_arg: Callable,
                is_reference: bool = False,
                convert_custom_config_dict: Dict[str, Any] = None) -> Node:
        if not is_reference:
            dtypes = get_qconfig_dtypes(qconfig)
            if dtypes == (torch.float16, torch.float16, None):
                op_out = quantized_graph.node_copy(node, load_arg(quantized=torch.float))
                return quantized_graph.create_node(
                    "call_method", "to", (op_out, torch.float16,), {}
                )
            else:
                return quantized_graph.node_copy(node, load_arg(quantized=None))
        else:
            act_dtype = activation_dtype(qconfig)
            if act_dtype == torch.float:
                op_out = quantized_graph.node_copy(node, load_arg(quantized=torch.float))
                return op_out
            else:
                activation_post_process = \
                    self._maybe_get_last_node_only_observer(modules)
                assert activation_post_process is not None
                # make sure the input is quantized to act_dtype
                load_arg(quantized={0: act_dtype})(node.args)
                args = load_arg(quantized=torch.float)(node.args)
                kwargs = load_arg(quantized=torch.float)(node.kwargs)
                op_out = quantized_graph.node_copy(node, load_arg(quantized=torch.float))
                return quantize_node(
                    op_out, activation_post_process,
                    node, modules, quantized_graph, node_name_to_scope, is_input=False)

@register_quant_pattern(torch.nn.AdaptiveAvgPool1d)
@register_quant_pattern(torch.nn.AdaptiveAvgPool2d)
@register_quant_pattern(torch.nn.AdaptiveAvgPool3d)
@register_quant_pattern(torch.nn.AvgPool1d)
@register_quant_pattern(torch.nn.AvgPool2d)
@register_quant_pattern(torch.nn.AvgPool3d)
@register_quant_pattern(torch.nn.Dropout)
@register_quant_pattern(torch.nn.Hardtanh)
@register_quant_pattern(torch.nn.MaxPool1d)
@register_quant_pattern(torch.nn.MaxPool2d)
@register_quant_pattern(torch.nn.MaxPool3d)
@register_quant_pattern(torch.nn.ReLU)
@register_quant_pattern(torch.nn.ReLU6)
@register_quant_pattern(torch.adaptive_avg_pool1d)
@register_quant_pattern(torch.nn.functional.adaptive_avg_pool2d)
@register_quant_pattern(torch.nn.functional.adaptive_avg_pool3d)
@register_quant_pattern(torch.nn.functional.dropout)
@register_quant_pattern(torch.nn.functional.hardtanh)
@register_quant_pattern(torch.nn.functional.hardtanh_)
@register_quant_pattern(torch.nn.functional.interpolate)
@register_quant_pattern(torch.nn.functional.max_pool1d)
@register_quant_pattern(torch.nn.functional.max_pool2d)
@register_quant_pattern(torch.nn.functional.max_pool3d)
@register_quant_pattern(torch.nn.functional.relu)
@register_quant_pattern(torch.nn.functional.relu6)
@register_quant_pattern(torch.avg_pool1d)
@register_quant_pattern(torch._C._nn.avg_pool2d)
@register_quant_pattern(torch._C._nn.avg_pool3d)
@register_quant_pattern(torch.clamp)
@register_quant_pattern(torch.flatten)
@register_quant_pattern(torch.max)
@register_quant_pattern(torch.mean)
@register_quant_pattern(torch.min)
@register_quant_pattern(operator.floordiv)
@register_quant_pattern('clamp')
@register_quant_pattern('mean')
@register_quant_pattern('relu')
@register_quant_pattern('relu_')
class CopyNodeQuantizeHandler(QuantizeHandler):
    """ Operators that works on both float and quantized input
    if input is quantized, the output Tensor shares
    the same quantization parameter with input.
    These ops will do computation on the input Tensor, e.g. average pool, so we will
    insert extra observer/fake_quant for the output of these operators.
    TODO: maybe rename this to TensorValueOpQuantizeHandler
    """
    def should_mark_output_quantized_from_input_quantized_status(
        self,
        qconfig: QConfigAny
    ) -> bool:
        return True

    def is_general_tensor_value_op(self) -> bool:
        return True

    def convert(self,
                node: Node,
                qconfig: QConfigAny,
                modules: Dict[str, torch.nn.Module],
                quantized_graph: Graph,
                node_name_to_scope: Dict[str, Tuple[str, type]],
                load_arg: Callable,
                is_reference: bool = False,
                convert_custom_config_dict: Dict[str, Any] = None) -> Node:
        # always produce reference pattern for relu
        is_relu = node.op == "call_function" and node.target == torch.nn.functional.relu
        if is_reference or is_relu:
            # when activation dtype is torch.float, the node does not require
            # observation
            # e.g. dynamic quantization or weight_only quantization
            act_dtype = activation_dtype(qconfig)
            if act_dtype == torch.float:
                op_out = quantized_graph.node_copy(node, load_arg(quantized=torch.float))
                return op_out
            else:
                activation_post_process = \
                    self._maybe_get_last_node_only_observer(modules)
                assert activation_post_process is not None
                # make sure the input is quantized to act_dtype
                load_arg(quantized={0: act_dtype})(node.args)
                args = list(load_arg(quantized=torch.float)(node.args))
                kwargs = load_arg(quantized=torch.float)(node.kwargs)
                op_out = quantized_graph.node_copy(node, load_arg(quantized=torch.float))
                return quantize_node(
                    op_out,
                    activation_post_process,
                    node, modules, quantized_graph, node_name_to_scope, is_input=False)
        else:
            return quantized_graph.node_copy(node, load_arg(quantized=None))

class CustomModuleQuantizeHandler(QuantizeHandler):
    def convert(self,
                node: Node,
                qconfig: QConfigAny,
                modules: Dict[str, torch.nn.Module],
                quantized_graph: Graph,
                node_name_to_scope: Dict[str, Tuple[str, type]],
                load_arg: Callable,
                is_reference: bool = False,
                convert_custom_config_dict: Dict[str, Any] = None) -> Node:
        """ Convert a float custom module to quantized custom module
        """
        assert node.op == 'call_module'
        assert convert_custom_config_dict is not None
        custom_module_class_mapping = convert_custom_config_dict.get("observed_to_quantized_custom_module_class", None)
        assert custom_module_class_mapping is not None
        observed_custom_module = modules[str(node.target)]
        if activation_is_statically_quantized(qconfig):
            activation_post_process = \
                self._maybe_get_last_node_only_observer(modules)
            assert activation_post_process is not None
            observed_custom_module.activation_post_process = activation_post_process
        quantized_custom_module_class = get_swapped_custom_module_class(
            observed_custom_module, custom_module_class_mapping, qconfig)
        quantized_custom_module = \
            quantized_custom_module_class.from_observed(observed_custom_module)
        parent_name, name = _parent_name(node.target)
        setattr(modules[parent_name], name, quantized_custom_module)
        # hardcoded the quntized input to be None (take whatever is in the environemnt),
        # we can extend this
        # if there is a need, e.g. get the indexes of quantized inputs from some
        # module attribute like module._QUANTIZED_INPUT_INDEXES
        return quantized_graph.node_copy(node, load_arg(quantized=None))

@register_quant_pattern(torch.nn.Identity)
@register_quant_pattern(torch.chunk)
@register_quant_pattern(torch.transpose)
@register_quant_pattern(torch.repeat_interleave)
@register_quant_pattern(torch.sort)
@register_quant_pattern(torch.squeeze)
@register_quant_pattern(torch.stack)
@register_quant_pattern(torch.unsqueeze)
@register_quant_pattern(operator.getitem)
@register_quant_pattern('chunk')
@register_quant_pattern('contiguous')
@register_quant_pattern('detach')
@register_quant_pattern('detach_')
@register_quant_pattern('numel')
@register_quant_pattern('permute')
@register_quant_pattern('repeat')
@register_quant_pattern('repeat_interleave')
@register_quant_pattern('reshape')
@register_quant_pattern('resize_')
@register_quant_pattern('shape')
@register_quant_pattern('size')
@register_quant_pattern('squeeze')
@register_quant_pattern('squeeze_')
@register_quant_pattern('transpose')
@register_quant_pattern('unsqueeze')
@register_quant_pattern('unsqueeze_')
@register_quant_pattern('view')
class GeneralTensorShapeOpQuantizeHandler(QuantizeHandler):
    """ Operators that works on both float and quantized input
    if input is quantized, the output Tensor shares
    the same quantization parameter with input.
    These ops only do rearrangement of Tensor values, for
    example reshape, or just query the information about Tensor
    e.g. size, and we do not insert extra observer/fake_quant
    for the output of the operator.
    """
    def is_general_tensor_shape_op(self) -> bool:
        return True

    def should_mark_output_quantized_from_input_quantized_status(
        self,
        qconfig: QConfigAny
    ) -> bool:
        return True

    def convert(self,
                node: Node,
                qconfig: QConfigAny,
                modules: Dict[str, torch.nn.Module],
                quantized_graph: Graph,
                node_name_to_scope: Dict[str, Tuple[str, type]],
                load_arg: Callable,
                is_reference: bool = False,
                convert_custom_config_dict: Dict[str, Any] = None) -> Node:
        return quantized_graph.node_copy(node, load_arg(quantized=None))

class StandaloneModuleQuantizeHandler(QuantizeHandler):
    """ Converts an observed standalone module to quantized standalone module
    by calling convert_fx on the observed standalone module.
    """
    def convert(self,
                node: Node,
                qconfig: QConfigAny,
                modules: Dict[str, torch.nn.Module],
                quantized_graph: Graph,
                node_name_to_scope: Dict[str, Tuple[str, type]],
                load_arg: Callable,
                is_reference: bool = False,
                convert_custom_config_dict: Dict[str, Any] = None) -> Node:
        assert node.op == 'call_module'
        convert = torch.quantization.quantize_fx._convert_standalone_module_fx  # type: ignore[attr-defined]
        # We know that observed standalone module is a GraphModule since
        # it's produced by us
        observed_standalone_module : GraphModule = modules[str(node.target)]  # type: ignore[assignment]
        input_quantized_idxs = observed_standalone_module._standalone_module_input_quantized_idxs.tolist()  # type: ignore[operator]
        quantized_standalone_module = convert(observed_standalone_module, is_reference=is_reference)
        parent_name, name = _parent_name(node.target)
        # update the modules dict
        setattr(modules[parent_name], name, quantized_standalone_module)
        modules[str(node.target)] = quantized_standalone_module
        return quantized_graph.node_copy(node, load_arg(quantized=input_quantized_idxs))
=======
# flake8: noqa: F401
r"""
This file is in the process of migration to `torch/ao/quantization`, and
is kept here for compatibility while the migration process is ongoing.
If you are adding a new entry/functionality, please, add it to the
appropriate files under `torch/ao/quantization/fx/`, while adding an import statement
here.
"""
from torch.ao.quantization.fx.quantization_patterns import (
    QuantizeHandler,
    BinaryOpQuantizeHandler,
    CatQuantizeHandler,
    ConvReluQuantizeHandler,
    LinearReLUQuantizeHandler,
    BatchNormQuantizeHandler,
    EmbeddingQuantizeHandler,
    RNNDynamicQuantizeHandler,
    DefaultNodeQuantizeHandler,
    FixedQParamsOpQuantizeHandler,
    CopyNodeQuantizeHandler,
    CustomModuleQuantizeHandler,
    GeneralTensorShapeOpQuantizeHandler,
    StandaloneModuleQuantizeHandler
)
>>>>>>> 7f87ff18
<|MERGE_RESOLUTION|>--- conflicted
+++ resolved
@@ -1,1688 +1,3 @@
-<<<<<<< HEAD
-import torch
-from torch.fx import GraphModule
-from torch.fx.graph import (
-    Node,
-    Graph,
-)
-from torch.quantization import (
-    default_affine_fixed_qparams_fake_quant,
-    default_symmetric_fixed_qparams_fake_quant,
-)
-
-from ..quantization_mappings import (
-    get_static_quant_module_class,
-    get_dynamic_quant_module_class,
-    get_quantized_operator,
-)
-from ..utils import (
-    get_swapped_custom_module_class,
-    activation_is_statically_quantized,
-    activation_is_int8_quantized,
-    weight_is_statically_quantized,
-    get_qconfig_dtypes,
-    activation_dtype,
-    get_qparam_dict,
-)
-
-from torch.ao.quantization.quantize import (
-    is_activation_post_process,
-)
-
-from .pattern_utils import (
-    register_quant_pattern,
-    get_default_output_activation_post_process_map,
-    Pattern,
-)
-
-from .utils import (
-    _parent_name,
-    all_node_args_have_no_tensors,
-    quantize_node,
-    get_per_tensor_qparams,
-    get_linear_prepack_op_for_dtype,
-    create_qparam_nodes,
-    get_qconv_prepack_op,
-    get_qconv_op,
-)
-
-from ..qconfig import QConfigAny
-
-from abc import ABC, abstractmethod
-import operator
-import warnings
-
-from typing import Any, Callable, Dict, Union, Optional, Tuple, List
-
-# -------------------------
-# Pattern Registrations
-# -------------------------
-
-# 1. Post Training Static Quantization and Quantization Aware Training Patterns
-
-# Base Pattern Handler
-class QuantizeHandler(ABC):
-    """ Base handler class for the quantizer patterns
-    """
-    def __init__(self, node: Node, modules: Dict[str, torch.nn.Module]):
-        """ Records pattern information in __init__, which will be used
-        in convert
-        """
-        # this is an indicator of whether all the inputs are Node or not
-        # since some op might be quantized differently depending on whether
-        # all inputs are tensors or not, e.g. add/mul
-        self.num_tensor_args = len(node.args)
-        self.all_node_args_are_tensors = True
-        # the last node of the matched pattern
-        self.last_node = node
-
-    def _maybe_get_last_node_only_observer(
-        self,
-        modules: Dict[str, torch.nn.Module]
-    ) -> Optional[torch.nn.Module]:
-        """
-        If the last node of the pattern is observed, return the observer
-        instance. Otherwise, return None.
-        """
-        for maybe_obs_node, _ in self.last_node.users.items():
-            if maybe_obs_node.op == 'call_module':
-                maybe_obs = modules[str(maybe_obs_node.target)]
-                if is_activation_post_process(maybe_obs):
-                    return maybe_obs
-        return None
-
-
-    def input_output_observed(self) -> bool:
-        """
-        Returns True if the pattern matched to this qhandler could be
-        be observed, and False it it should not be observed.
-        """
-        return True
-
-    def is_general_tensor_value_op(self) -> bool:
-        """
-        Returns True if the operator works for both floating point and
-        quantized input, and does some computation based on the input Tensor,
-        so we need to insert observer/fake_quant for the output of the
-        operator since the distribution of values is different for input and output
-        Tensors (for HistogramObserver)
-        while they share the same quantization parameters
-        Example: avgpool2d
-        """
-        return False
-
-    def is_general_tensor_shape_op(self) -> bool:
-        """ Similar to is_general_tensor_value_op, this is a check
-        for ops that works for both floating point and quantized input,
-        that only re-arranges the Tensor values or query some metadata about the Tensor
-        We don't insert observer/fake_quant for the output of these operators
-        Example: reshape, transpose, maxpool2d
-        """
-        return False
-
-    def should_insert_observer_for_output(
-        self,
-        qconfig: Any,
-        model_is_training: bool,
-    ) -> bool:
-        """
-        Returns true if an observer should be inserted for the output of
-        the pattern matched to this QuantizeHandler instance during the
-        prepare step.
-        """
-        # TODO(future PR): potentially clean up and deduplicate these
-        # mappings.
-        return self.all_node_args_are_tensors and self.input_output_observed()
-
-    def should_mark_output_quantized_from_input_quantized_status(
-        self,
-        qconfig: QConfigAny
-    ) -> bool:
-        """
-        Returns true if after convert, the output of the matched pattern is
-        quantized iff the first input is also quantized.
-        """
-        return False
-
-    def get_activation_ctr(
-        self,
-        qconfig: Any,
-        pattern: Pattern,
-    ) -> Optional[Callable]:
-        """
-        Returns the constructor for the activation observer which should be
-        used for the pattern matched to this handler. Some handlers override
-        this to a different value than what is specified in the qconfig.
-        """
-        return qconfig.activation
-
-    def is_output_quantized(self, qconfig, is_reference):
-        """ Returns true if the output node of convert is quantized
-        when is_reference is False, we would return float node when a certain dtype
-        combination is not supported (since fbgemm/qnnpack only support certain dtype
-        combinations), so the output may be float, but when is_reference is True,
-        we support all dtype combinations so the output will always be quantized.
-        """
-        return True
-
-
-    @abstractmethod
-    def convert(self,
-                node: Node,
-                qconfig: QConfigAny,
-                modules: Dict[str, torch.nn.Module],
-                quantized_graph: Graph,
-                node_name_to_scope: Dict[str, Tuple[str, type]],
-                load_arg: Callable,
-                is_reference: bool = False,
-                convert_custom_config_dict: Dict[str, Any] = None) -> Node:
-        """ Convert the given node to a quantized node and insert
-        it to the quantized graph
-        """
-        return NotImplemented
-
-
-# Binary op configs
-
-# Supported combinations are:
-# quant_type | activation (compute_type) | weight
-#  static       quint8                      qint8
-
-# tuple (activation_dtype, weight_dtype, compute_dtype)
-# these are supported types for common binary ops like add/mul etc.
-all_dtypes = [
-    (torch.quint8, torch.qint8, None),
-    (torch.float16, torch.float16, None),
-]
-fp16_dtypes = [
-    (torch.float16, torch.float16, None)
-]
-int8_dtypes = [
-    (torch.quint8, torch.qint8, None),
-]
-binary_op_supported_dtypes : Dict[Union[Callable, str], List[Tuple[torch.dtype, torch.dtype, None]]] = {
-    operator.add: all_dtypes,
-    torch.add: all_dtypes,
-    operator.mul: all_dtypes,
-    torch.mul: all_dtypes,
-    torch.bmm: fp16_dtypes,
-    torch.sub: fp16_dtypes,
-    operator.sub: fp16_dtypes,
-    torch.div: fp16_dtypes,
-    operator.truediv: fp16_dtypes,
-}
-
-default_op_supported_dtypes = {
-    torch.nn.ConvTranspose1d: int8_dtypes,
-    torch.nn.ConvTranspose2d: int8_dtypes,
-    torch.nn.ELU: int8_dtypes,
-    torch.nn.LeakyReLU: int8_dtypes,
-    torch.nn.Hardswish: int8_dtypes,
-    torch.nn.InstanceNorm1d: int8_dtypes,
-    torch.nn.InstanceNorm2d: int8_dtypes,
-    torch.nn.InstanceNorm3d: int8_dtypes,
-    torch.nn.LayerNorm: all_dtypes,
-    torch.nn.SiLU: fp16_dtypes,
-    torch.nn.Mish: fp16_dtypes,
-    torch.nn.GELU: int8_dtypes,
-    torch.nn.Softmax: int8_dtypes,
-    torch.nn.functional.elu: int8_dtypes,
-    torch.nn.functional.hardswish: int8_dtypes,
-    torch.nn.functional.instance_norm: int8_dtypes,
-    torch.nn.functional.layer_norm: all_dtypes,
-    torch.nn.functional.leaky_relu: int8_dtypes,
-    torch.nn.functional.silu: fp16_dtypes,
-    torch.nn.functional.mish: fp16_dtypes,
-    torch.nn.functional.gelu: int8_dtypes,
-    torch.nn.functional.softmax: int8_dtypes,
-    torch.sum: fp16_dtypes,
-}
-
-QAT_CONV_MODULE_CLASSES = \
-    (torch.nn.qat.Conv2d,
-     torch.nn.qat.Conv3d,
-     torch.nn.intrinsic.qat.ConvBn2d,
-     torch.nn.intrinsic.qat.ConvBnReLU2d,
-     torch.nn.intrinsic.qat.ConvReLU2d,
-     torch.nn.intrinsic.qat.ConvBn3d,
-     torch.nn.intrinsic.qat.ConvBnReLU3d,
-     torch.nn.intrinsic.qat.ConvReLU3d)
-
-
-##########################
-# Helper Functions
-##########################
-
-def _load_weight_qparams(
-        self, state_dict, prefix, local_metadata, strict,
-        missing_keys, unexpected_keys, error_msgs):
-    key = prefix + "_weight_qparams"
-    if key in state_dict:
-        self._weight_qparams = state_dict[key]
-        state_dict.pop(key)
-
-def _save_weight_qparams(self, destination, prefix, keep_vars):
-    for attr_name in dir(self):
-        if "_weight_qparams" == attr_name and \
-           isinstance(getattr(self, attr_name), dict):
-            weight_qparams = getattr(self, attr_name)
-            destination[prefix + attr_name] = weight_qparams
-
-
-def _to_reference(float_module, weight_qparams):
-    """ Make a weighted float module (e.g. conv and linear )a reference module by
-    attaching _weight_qparams that records the qparams for weight
-    and change the name for the module so that it's recognized
-    when people print the model
-    """
-    float_module._weight_qparams = weight_qparams
-    float_module._register_state_dict_hook(_save_weight_qparams)
-    float_module._register_load_state_dict_pre_hook(_load_weight_qparams, with_module=True)
-
-    float_module_name = float_module._get_name()
-
-    def _get_name():
-        return float_module_name + "(Reference)"
-
-    float_module._get_name = _get_name
-
-@register_quant_pattern(operator.add)
-@register_quant_pattern(operator.sub)
-@register_quant_pattern(operator.mul)
-@register_quant_pattern(operator.truediv)
-@register_quant_pattern(torch.add)
-@register_quant_pattern(torch.sub)
-@register_quant_pattern(torch.mul)
-@register_quant_pattern(torch.div)
-@register_quant_pattern(torch.bmm)
-@register_quant_pattern((torch.nn.ReLU, operator.add))
-@register_quant_pattern((torch.nn.ReLU, operator.mul))
-@register_quant_pattern((torch.nn.ReLU, torch.add))
-@register_quant_pattern((torch.nn.ReLU, torch.mul))
-@register_quant_pattern((torch.nn.functional.relu, operator.add))
-@register_quant_pattern((torch.nn.functional.relu, operator.mul))
-@register_quant_pattern((torch.nn.functional.relu, torch.add))
-@register_quant_pattern((torch.nn.functional.relu, torch.mul))
-class BinaryOpQuantizeHandler(QuantizeHandler):
-    def __init__(
-            self,
-            node: Node,
-            modules: Dict[str, torch.nn.Module]):
-        super().__init__(node, modules)
-        self.relu_node = None
-        if (node.op == 'call_function' and node.target is torch.nn.functional.relu) or \
-           (node.op == 'call_module' and isinstance(modules[str(node.target)], torch.nn.ReLU)):
-            self.relu_node = node
-            node = node.args[0]  # type: ignore[assignment]
-        self.binary_op_node = node
-        self.binary_op = node.target
-
-        # determine how many of the first two args are Tensors (versus scalars)
-        # this distinguishes things like "x + y" from "x + 2" or "2 + x"
-        self.num_tensor_args = 0
-        cache_for_no_tensor_check: Dict[Node, bool] = dict()
-        for arg_idx in range(len(self.binary_op_node.args)):
-            arg = self.binary_op_node.args[arg_idx]
-            if isinstance(arg, Node) and (not all_node_args_have_no_tensors(arg, modules, cache_for_no_tensor_check)):
-                self.num_tensor_args += 1
-        self.all_node_args_are_tensors = \
-            (self.num_tensor_args == len(self.binary_op_node.args))
-
-        qbin_op_mapping: Dict[Union[Callable, str], Callable] = {
-            operator.add: torch.ops.quantized.add,
-            torch.add: torch.ops.quantized.add,
-            operator.mul: torch.ops.quantized.mul,
-            torch.mul: torch.ops.quantized.mul,
-        }
-        qbin_relu_op_mapping: Dict[Union[Callable, str], Callable] = {
-            operator.add: torch.ops.quantized.add_relu,
-            torch.add: torch.ops.quantized.add_relu,
-            operator.mul: torch.ops.quantized.mul_relu,
-            torch.mul: torch.ops.quantized.mul_relu,
-        }
-        # corresponding quantized op
-        self.quantized_binary_op: Optional[Callable] = None
-        if self.binary_op in qbin_op_mapping:
-            self.quantized_binary_op = qbin_relu_op_mapping[self.binary_op] \
-                if self.relu_node is not None \
-                else qbin_op_mapping[self.binary_op]
-
-    def should_insert_observer_for_output(
-        self,
-        qconfig: Any,
-        model_is_training: bool,
-    ) -> bool:
-        """
-        Returns true if an observer should be inserted for the output of
-        the pattern matched to this QuantizeHandler instance during the
-        prepare step.
-        """
-        if self.num_tensor_args == 1:
-            return True
-        elif self.all_node_args_are_tensors and self.input_output_observed():
-            return True
-        else:
-            return False
-
-    def is_general_tensor_value_op(self) -> bool:
-        return self.num_tensor_args == 1
-
-    def input_output_observed(self):
-        # for x + y where x and y are scalars, we do not observe anything
-        return self.num_tensor_args > 0
-
-    def is_output_quantized(self, qconfig, is_reference):
-        dtypes = get_qconfig_dtypes(qconfig)
-        if not is_reference:
-            return self.binary_op in binary_op_supported_dtypes and \
-                dtypes in binary_op_supported_dtypes[self.binary_op]
-        return True
-
-    def convert(self,
-                node: Node,
-                qconfig: QConfigAny,
-                modules: Dict[str, torch.nn.Module],
-                quantized_graph: Graph,
-                node_name_to_scope: Dict[str, Tuple[str, type]],
-                load_arg: Callable,
-                is_reference: bool = False,
-                convert_custom_config_dict: Dict[str, Any] = None) -> Node:
-
-        if self.num_tensor_args == 0:
-            # example: x + y, when x and y are scalars
-            return quantized_graph.node_copy(
-                node, load_arg(quantized=None))
-
-        dtypes = get_qconfig_dtypes(qconfig)
-
-        if is_reference:
-            act_dtype = activation_dtype(qconfig)
-            if act_dtype == torch.float:
-                return quantized_graph.node_copy(node, load_arg(quantized=torch.float))
-            else:
-                if self.num_tensor_args == 2:
-                    # make sure both inputs are quantized to act_dtype
-                    load_arg(quantized={0: act_dtype, 1: act_dtype})(self.binary_op_node.args)
-                args = load_arg(quantized=torch.float)(self.binary_op_node.args)
-                kwargs = load_arg(quantized=torch.float)(self.binary_op_node.kwargs)
-                op_out = quantized_graph.node_copy(self.binary_op_node, load_arg(quantized=torch.float))
-
-                def modified_load_arg(n: Node):
-                    if n.name == self.binary_op_node.name:
-                        return op_out
-                    else:
-                        return load_arg(quantized=torch.float)(n)
-
-                if self.relu_node:
-                    op_out = quantized_graph.node_copy(self.relu_node, modified_load_arg)
-                activation_post_process = \
-                    self._maybe_get_last_node_only_observer(modules)
-                assert activation_post_process is not None
-                return quantize_node(
-                    op_out, activation_post_process,
-                    node, modules, quantized_graph, node_name_to_scope, is_input=False)
-        elif not is_reference and self.binary_op in binary_op_supported_dtypes and \
-                dtypes in binary_op_supported_dtypes[self.binary_op]:
-            if dtypes in [(torch.quint8, torch.qint8, None)]:
-                assert self.quantized_binary_op is not None
-                if self.num_tensor_args == 1:
-                    # add/mul scalar
-                    first_arg = self.binary_op_node.args[0]
-                    cache_for_no_tensor_check: Dict[Node, bool] = dict()
-                    if isinstance(first_arg, Node) and (
-                            not all_node_args_have_no_tensors(
-                                first_arg, modules, cache_for_no_tensor_check)):
-                        quantized_index = 0
-                    else:
-                        quantized_index = 1
-
-                    return quantized_graph.create_node(
-                        'call_function', self.quantized_binary_op,
-                        load_arg(quantized=[quantized_index])(self.binary_op_node.args), self.binary_op_node.kwargs)
-                else:
-                    activation_post_process = \
-                        self._maybe_get_last_node_only_observer(modules)
-                    assert activation_post_process is not None
-                    scale, zero_point = activation_post_process.calculate_qparams()  # type: ignore[operator]
-                    scale = float(scale)
-                    zero_point = int(zero_point)
-                    scale_arg, zero_point_arg = \
-                        create_qparam_nodes(
-                            node.name, scale, zero_point, modules,
-                            quantized_graph, node_name_to_scope)
-                    kwargs = {**self.binary_op_node.kwargs}
-                    add_args = (*load_arg(quantized=activation_dtype(qconfig))(self.binary_op_node.args), scale_arg, zero_point_arg)
-                    op = quantized_graph.create_node(
-                        'call_function', self.quantized_binary_op, add_args, kwargs)
-                    return op
-            else:
-                assert dtypes == (torch.float16, torch.float16, None)
-                # TODO (refactor) this is duplicated, maybe have a helper function
-                if self.relu_node:
-                    op_out = quantized_graph.node_copy(self.binary_op_node, load_arg(quantized=torch.float))
-                    relu_args = [op_out]
-                    relu_args.extend(load_arg(quantized=torch.float)(self.relu_node.args[1:]))
-                    relu_kwargs = load_arg(quantized=torch.float)(self.relu_node.kwargs)
-                    op_out = quantized_graph.create_node(
-                        "call_function", torch.nn.functional.relu, tuple(relu_args), relu_kwargs)
-                else:
-                    op_out = quantized_graph.node_copy(node, load_arg(quantized=torch.float))
-                return quantized_graph.create_node(
-                    "call_method", "to", (op_out, torch.float16,), {}
-                )
-        else:
-            # leave the op unquantized if the dtype,reference combination is not supported
-            warnings.warn(
-                "dtype combination: {} is not "
-                "supported by {} for is_reference={}. "
-                "Supported non-reference dtype combinations are: {} "
-                "".format(dtypes,
-                          self.binary_op,
-                          is_reference,
-                          binary_op_supported_dtypes[self.binary_op]
-                          )
-            )
-            if self.relu_node:
-                op_out = quantized_graph.node_copy(self.binary_op_node, load_arg(quantized=torch.float))
-                relu_args = [op_out]
-                relu_args.extend(load_arg(quantized=torch.float)(self.relu_node.args[1:]))
-                relu_kwargs = load_arg(quantized=torch.float)(self.relu_node.kwargs)
-                return quantized_graph.create_node(
-                    "call_function", torch.nn.functional.relu, tuple(relu_args), relu_kwargs)
-            else:
-                return quantized_graph.node_copy(node, load_arg(quantized=torch.float))
-
-
-@register_quant_pattern(torch.cat)
-class CatQuantizeHandler(QuantizeHandler):
-    def is_general_tensor_value_op(self) -> bool:
-        return True
-
-    def convert(self,
-                node: Node,
-                qconfig: QConfigAny,
-                modules: Dict[str, torch.nn.Module],
-                quantized_graph: Graph,
-                node_name_to_scope: Dict[str, Tuple[str, type]],
-                load_arg: Callable,
-                is_reference: bool = False,
-                convert_custom_config_dict: Dict[str, Any] = None) -> Node:
-        if not self.all_node_args_are_tensors:
-            return NotImplemented
-        if is_reference:
-            act_dtype = activation_dtype(qconfig)
-            if act_dtype == torch.float:
-                op_out = quantized_graph.node_copy(node, load_arg(quantized=torch.float))
-                return op_out
-            else:
-                activation_post_process = \
-                    self._maybe_get_last_node_only_observer(modules)
-                assert activation_post_process is not None
-                # make sure the first argument is quantized to act_dtype
-                load_arg(quantized={0: act_dtype})(node.args)
-                args = list(load_arg(quantized=torch.float)(node.args))
-                kwargs = load_arg(quantized=torch.float)(node.kwargs)
-                op_out = quantized_graph.node_copy(node, load_arg(quantized=torch.float))
-                return quantize_node(
-                    op_out,
-                    activation_post_process,
-                    node,
-                    modules,
-                    quantized_graph,
-                    node_name_to_scope,
-                    is_input=False)
-        else:
-            return quantized_graph.node_copy(node, load_arg(quantized=torch.quint8))
-
-# handle conv, maybe followed by relu
-# NB: matching order is reversed, that is we match from the bottom of this list to the beginning
-@register_quant_pattern(torch.nn.Conv1d)
-@register_quant_pattern(torch.nn.Conv2d)
-@register_quant_pattern(torch.nn.Conv3d)
-@register_quant_pattern(torch.nn.functional.conv1d)
-@register_quant_pattern(torch.nn.functional.conv2d)
-@register_quant_pattern(torch.nn.functional.conv3d)
-# TODO: add qat.Conv1d
-@register_quant_pattern(torch.nn.qat.Conv2d)
-@register_quant_pattern(torch.nn.qat.Conv3d)
-@register_quant_pattern(torch.nn.intrinsic.ConvReLU1d)
-@register_quant_pattern(torch.nn.intrinsic.ConvReLU2d)
-@register_quant_pattern(torch.nn.intrinsic.ConvReLU3d)
-@register_quant_pattern(torch.nn.intrinsic.qat.ConvBn1d)
-@register_quant_pattern(torch.nn.intrinsic.qat.ConvBn2d)
-@register_quant_pattern(torch.nn.intrinsic.qat.ConvBn3d)
-@register_quant_pattern(torch.nn.intrinsic.qat.ConvBnReLU1d)
-@register_quant_pattern(torch.nn.intrinsic.qat.ConvBnReLU2d)
-@register_quant_pattern(torch.nn.intrinsic.qat.ConvBnReLU3d)
-@register_quant_pattern(torch.nn.intrinsic.qat.ConvReLU2d)
-@register_quant_pattern(torch.nn.intrinsic.qat.ConvReLU3d)
-@register_quant_pattern((torch.nn.functional.relu, torch.nn.functional.conv1d))
-@register_quant_pattern((torch.nn.functional.relu, torch.nn.functional.conv2d))
-@register_quant_pattern((torch.nn.functional.relu, torch.nn.functional.conv3d))
-@register_quant_pattern((torch.nn.ReLU, torch.nn.functional.conv1d))
-@register_quant_pattern((torch.nn.ReLU, torch.nn.functional.conv2d))
-@register_quant_pattern((torch.nn.ReLU, torch.nn.functional.conv3d))
-# just for error checks
-@register_quant_pattern((torch.nn.ReLU, torch.nn.Conv1d))
-@register_quant_pattern((torch.nn.ReLU, torch.nn.Conv2d))
-@register_quant_pattern((torch.nn.ReLU, torch.nn.Conv3d))
-@register_quant_pattern((torch.nn.functional.relu, torch.nn.Conv2d))
-@register_quant_pattern((torch.nn.functional.relu, torch.nn.Conv3d))
-class ConvReluQuantizeHandler(QuantizeHandler):
-    def __init__(self, node: Node, modules: Dict[str, torch.nn.Module]):
-        super().__init__(node, modules)
-        self.relu_node = None
-        if (node.op == 'call_function' and node.target is torch.nn.functional.relu) or \
-           (node.op == 'call_module' and isinstance(modules[str(node.target)], torch.nn.ReLU)):
-            self.relu_node = node
-            node = node.args[0]  # type: ignore[assignment]
-        self.conv_node = node
-        if node.op == "call_module":
-            self.conv = modules[str(self.conv_node.target)]
-        elif node.op == "call_function":
-            self.conv = node.target  # type: ignore[assignment]
-
-    def convert(self,
-                node: Node,
-                qconfig: QConfigAny,
-                modules: Dict[str, torch.nn.Module],
-                quantized_graph: Graph,
-                node_name_to_scope: Dict[str, Tuple[str, type]],
-                load_arg: Callable,
-                is_reference: bool = False,
-                convert_custom_config_dict: Dict[str, Any] = None) -> Node:
-        # Supported combinations are:
-        # quant_type | activation (compute_type) | weight
-        #  static       quint8                      qint8
-
-        # tuple (activation_dtype, weight_dtype, compute_dtype)
-        supported_dtypes = [
-            (torch.quint8, torch.qint8, None),
-        ]
-
-        # TODO: is_reference option for conv module
-        dtypes = get_qconfig_dtypes(qconfig)
-        # leave the op unquantized if the dtype combination is not supported
-        if not is_reference and dtypes not in supported_dtypes:
-            warnings.warn(
-                "dtype combination: {} is not "
-                "supported by Conv "
-                "supported dtype combinations are: {}".format(dtypes, supported_dtypes))
-            if self.relu_node:
-                conv_out = quantized_graph.node_copy(self.conv_node, load_arg(quantized=torch.float))
-                relu_args = [conv_out]
-                relu_args.extend(load_arg(quantized=torch.float)(self.relu_node.args[1:]))
-                relu_kwargs = load_arg(quantized=torch.float)(self.relu_node.kwargs)
-                return quantized_graph.create_node(
-                    "call_function", torch.nn.functional.relu, tuple(relu_args), relu_kwargs)
-            else:
-                return quantized_graph.node_copy(node, load_arg(quantized=torch.float))
-
-        activation_int8_quantized = activation_is_int8_quantized(qconfig)
-
-        if self.conv_node.op == 'call_module':
-            # note that relu should already be fused into conv module in the fusion step
-            assert self.relu_node is None, 'conv module and relu fusion is not executed, ' \
-                'please make sure to run fusion before prepare'
-            output_activation_post_process = \
-                self._maybe_get_last_node_only_observer(modules)
-            assert output_activation_post_process is not None
-            if is_reference:
-                # produce dequant - float_op - quant pattern
-                dtype = torch.float
-                if activation_int8_quantized:
-                    dtype = activation_dtype(qconfig)
-                activation = load_arg(quantized=dtype)(self.conv_node.args[0])
-                args = load_arg(quantized=torch.float)(self.conv_node.args)
-                # Get the float conv and attach quantization scheme and quantization
-                # parameters of weight to the module
-                # and qparam is a dictionary of
-                # {"qscheme": ..., "scale": ..., "zero_point": ...} for per tensor quantization or
-                # {"qscheme": ..., "scale": ..., "zero_point": ..., "axis": ...} for per channel quantization
-                float_conv = self.conv
-                fused_conv = None
-                if isinstance(
-                        float_conv,
-                        QAT_CONV_MODULE_CLASSES):
-                    # case 1. converting qat conv module to
-                    # a float conv module, we need to attch
-                    # weight fake_quant to the conv module,
-                    # weight fake_quant is assumed to be run during
-                    # QAT so we don't need to run it again here
-                    float_conv = self.conv.to_float()  # type: ignore[operator]
-                    # change qat conv to conv
-                    parent_name, name = _parent_name(self.conv_node.target)
-                    setattr(modules[parent_name], name, float_conv)
-                    if isinstance(float_conv, torch.nn.intrinsic._FusedModule):
-                        fused_conv = float_conv
-                        float_conv = float_conv[0]
-                    weight_post_process = self.conv.weight_fake_quant
-                else:
-                    # case 2. converting a conv module/fused conv module
-                    # to float conv module, we need to attach
-                    # weight observer to the conv module and run it
-                    # with conv weight
-                    if isinstance(float_conv, torch.nn.intrinsic._FusedModule):
-                        fused_conv = float_conv
-                        float_conv = float_conv[0]  # type: ignore[index]
-                    assert qconfig is not None
-                    weight_post_process = qconfig.weight()
-                    # run weight observer
-                    weight_post_process(float_conv.weight)  # type: ignore[operator]
-                weight_qparams = get_qparam_dict(weight_post_process)
-                # hardcoded for now, TODO: expose the api to user,
-                # we can have a map from module to reference module
-                # and allow user to register new ones
-                qconv_cls = get_static_quant_module_class(
-                    type(float_conv), is_reference=is_reference)
-                ref_conv = qconv_cls.from_float(float_conv, weight_qparams)  # type: ignore[attr-defined]
-                # if the parent is a fused conv (Sequential), we can replace the first
-                # item to ref conv, otherwise we can update
-                # the conv instance in the module tree
-                if fused_conv is not None:
-                    fused_conv[0] = ref_conv
-                else:
-                    parent_name, name = _parent_name(self.conv_node.target)
-                    setattr(modules[parent_name], name, ref_conv)
-                op_out = quantized_graph.create_node(
-                    'call_module',
-                    self.conv_node.target,
-                    args, {})
-                if output_activation_post_process:
-                    op_out = quantize_node(
-                        op_out,
-                        output_activation_post_process,
-                        node,
-                        modules,
-                        quantized_graph,
-                        node_name_to_scope,
-                        is_input=False)
-                return op_out
-            else:
-                if convert_custom_config_dict is None:
-                    convert_custom_config_dict = {}
-                additional_static_quant_mapping = convert_custom_config_dict.get("static", {})
-                # 1. attach activation post process to module
-                self.conv.activation_post_process = output_activation_post_process
-                # 2. select quantized class
-                qconv_cls = get_static_quant_module_class(
-                    type(self.conv), additional_static_quant_mapping, is_reference=is_reference)
-                quantized = qconv_cls.from_float(self.conv)
-                parent_name, name = _parent_name(self.conv_node.target)
-                setattr(modules[parent_name], name, quantized)
-                return quantized_graph.create_node(
-                    'call_module',
-                    self.conv_node.target,
-                    (load_arg(quantized=torch.quint8)(self.conv_node.args[0]),),
-                    {})
-        else:  # call_function
-            assert self.conv_node.op == "call_function"
-            if is_reference:
-                # make sure the input and weight are quantized to torch.quint8, torch.qint8, respectively
-                load_arg(quantized={0: torch.quint8, 1: torch.qint8})(self.conv_node.args)
-                args = load_arg(quantized=torch.float)(self.conv_node.args)
-                kwargs = load_arg(quantized=torch.float)(self.conv_node.kwargs)
-                op_out = quantized_graph.create_node(
-                    "call_function", self.conv, args, kwargs)
-                if self.relu_node:
-                    relu_args = [op_out]
-                    relu_args.extend(load_arg(quantized=torch.float)(self.relu_node.args[1:]))
-                    relu_kwargs = load_arg(quantized=torch.float)(self.relu_node.kwargs)
-                    op_out = quantized_graph.create_node(
-                        "call_function", torch.nn.functional.relu, tuple(relu_args), relu_kwargs)
-
-                if activation_int8_quantized:
-                    root_module = modules['']
-                    act_post_process_name = self.relu_node.name if self.relu_node else self.conv_node.name
-                    act_post_process_node = self.relu_node if self.relu_node else self.conv_node
-                    activation_post_process = \
-                        self._maybe_get_last_node_only_observer(modules)
-                    assert activation_post_process is not None
-                    return quantize_node(
-                        op_out,
-                        activation_post_process,
-                        act_post_process_node,
-                        modules,
-                        quantized_graph,
-                        node_name_to_scope,
-                        is_input=False)
-                else:
-                    # output for dynamically quantized conv op is not quantized
-                    return op_out
-            else:
-                assert len(self.conv_node.args) >= 7, \
-                    "only conv2d calls with all arguments specified is supported right now in is_reference=False option"
-                # make sure the input and weight are quantized to torch.quint8, torch.qint8, respectively
-                args = load_arg(quantized={0: torch.quint8, 1: torch.qint8})(self.conv_node.args)
-                # pack weight
-                weight = load_arg(quantized=torch.qint8)(self.conv_node.args[1])
-                other_args = load_arg(quantized=torch.float)(self.conv_node.args[2:])
-                bias, stride, padding, dilation, groups = other_args
-                if self.conv == torch.nn.functional.conv1d:
-                    # F.conv1d can take `int` as well as `list[int]` for stride,
-                    # padding, dilation, but the prepack op cannot. Convert
-                    # these to lists if needed.
-                    stride = [stride] if isinstance(stride, int) else stride
-                    padding = [padding] if isinstance(padding, int) else padding
-                    dilation = [dilation] if isinstance(dilation, int) else dilation
-                prepack_args = (weight, bias, stride, padding, dilation, groups)
-                prepack_op = get_qconv_prepack_op(self.conv)
-                packed_weight = quantized_graph.create_node(
-                    "call_function", prepack_op, prepack_args, {})
-                assert activation_int8_quantized, \
-                    "currently only static quantization is supported for conv"
-                # construct conv input
-                if activation_int8_quantized:
-                    qconv_op = get_qconv_op(self.conv, self.relu_node is not None)
-                    conv_input = load_arg(quantized=torch.quint8)(self.conv_node.args[0])
-
-                    activation_post_process = \
-                        self._maybe_get_last_node_only_observer(modules)
-                    assert activation_post_process is not None
-
-                    scale, zero_point, _ = get_per_tensor_qparams(activation_post_process)
-                    scale_node, zero_point_node = \
-                        create_qparam_nodes(
-                            self.conv_node.name, scale, zero_point, modules,
-                            quantized_graph, node_name_to_scope)
-                    qconv_args = (conv_input, packed_weight, scale_node, zero_point_node)
-                    kwargs = load_arg(quantized=torch.float)(self.conv_node.kwargs)
-                    op = quantized_graph.create_node(
-                        'call_function', qconv_op, qconv_args, kwargs)
-                    # Store the name of the fused op to get the path of node after fusion as well.
-                    # TODO: may need to change the key to Node regenerate the map in each transformation,
-                    # since we might not be able to rely on the name
-                    node_name_to_scope[op.name] = node_name_to_scope[self.conv_node.name]
-                    return op
-                else:
-                    # conv2d_dyanmic branch
-                    raise Exception("Only static quant is supported for conv")
-
-@register_quant_pattern(torch.nn.Linear)
-@register_quant_pattern(torch.nn.functional.linear)
-@register_quant_pattern(torch.nn.qat.Linear)
-@register_quant_pattern(torch.nn.intrinsic.LinearReLU)
-@register_quant_pattern(torch.nn.intrinsic.qat.LinearReLU)
-@register_quant_pattern((torch.nn.functional.relu, torch.nn.functional.linear))
-@register_quant_pattern((torch.nn.ReLU, torch.nn.functional.linear))
-# for error checks
-@register_quant_pattern((torch.nn.ReLU, torch.nn.Linear))
-@register_quant_pattern((torch.nn.functional.relu, torch.nn.Linear))
-class LinearReLUQuantizeHandler(QuantizeHandler):
-    def __init__(
-            self,
-            node: Node,
-            modules: Dict[str, torch.nn.Module]):
-        super().__init__(node, modules)
-        self.relu_node = None
-        if (node.op == 'call_function' and node.target is torch.nn.functional.relu) or \
-           (node.op == 'call_module' and isinstance(modules[str(node.target)], torch.nn.ReLU)):
-            self.relu_node = node
-            node = node.args[0]  # type: ignore[assignment]
-        self.linear_node = node
-        if node.op == 'call_module':
-            self.linear = modules[str(self.linear_node.target)]
-
-    def convert(self,
-                node: Node,
-                qconfig: QConfigAny,
-                modules: Dict[str, torch.nn.Module],
-                quantized_graph: Graph,
-                node_name_to_scope: Dict[str, Tuple[str, type]],
-                load_arg: Callable,
-                is_reference: bool = False,
-                convert_custom_config_dict: Dict[str, Any] = None) -> Node:
-        if convert_custom_config_dict is None:
-            convert_custom_config_dict = {}
-        # Supported combinations are:
-        # quant_type | activation (compute_type) | weight
-        #  static       quint8                      qint8
-        #  dynamic      float32 (quint8)            qint8
-        #  weight_only  float32                    float16
-        # tuple (activation_dtype, weight_dtype, compute_dtype)
-        supported_dtypes = [
-            (torch.quint8, torch.qint8, None),
-            (torch.float32, torch.qint8, torch.quint8),
-            (torch.float32, torch.float16, None),
-            # static float16 quantization
-            (torch.float16, torch.float16, None),
-        ]
-        dtypes = get_qconfig_dtypes(qconfig)
-        # leave the op unquantized if the dtype combination is not supported
-        if not is_reference and dtypes not in supported_dtypes:
-            warnings.warn(
-                "dtype combination: {} is not "
-                "supported by Linear "
-                "supported dtype combinations are: {}".format(dtypes, supported_dtypes))
-            if self.relu_node:
-                op_out = quantized_graph.node_copy(self.linear_node, load_arg(quantized=torch.float))
-                relu_args = [op_out]
-                relu_args.extend(load_arg(quantized=torch.float)(self.relu_node.args[1:]))
-                relu_kwargs = load_arg(quantized=torch.float)(self.relu_node.kwargs)
-                return quantized_graph.create_node(
-                    "call_function", torch.nn.functional.relu, tuple(relu_args), relu_kwargs)
-            else:
-                return quantized_graph.node_copy(node, load_arg(quantized=None))
-
-        activation_int8_quantized = activation_is_int8_quantized(qconfig)
-        activation_statically_quantized = activation_is_statically_quantized(qconfig)
-        weight_dtype = dtypes[1]
-        # TODO: reference_model option for linear module
-        if self.linear_node.op == 'call_module':
-
-            output_activation_post_process = \
-                self._maybe_get_last_node_only_observer(modules)
-
-            # note that relu should already be fused into linear modul in the fusion step
-            assert self.relu_node is None, 'linear module and relu fusion is not executed, ' \
-                'please make sure to run fusion before prepare'
-            if is_reference:
-                # produce dequant - float_op - quant pattern
-                dtype = torch.float
-                if activation_int8_quantized:
-                    dtype = activation_dtype(qconfig)
-                activation = load_arg(quantized=dtype)(self.linear_node.args[0])
-                args = load_arg(quantized=torch.float)(self.linear_node.args)
-                # Get the float linear and attach qscheme and qparams
-                # the the module
-                float_linear = self.linear
-                fused_linear = None
-                if isinstance(float_linear, (torch.nn.qat.Linear, torch.nn.intrinsic.qat.LinearReLU)):
-                    float_linear = float_linear.to_float()
-                    # change qat linear to linear
-                    parent_name, name = _parent_name(self.linear_node.target)
-                    setattr(modules[parent_name], name, float_linear)
-                    # Attach weight fake quant to the linear module
-                    if isinstance(float_linear, torch.nn.intrinsic.LinearReLU):
-                        fused_linear = float_linear
-                        float_linear = float_linear[0]
-                    weight_post_process = self.linear.weight_fake_quant
-                else:
-                    if isinstance(float_linear, torch.nn.intrinsic.LinearReLU):
-                        fused_linear = float_linear
-                        float_linear = self.linear[0]  # type: ignore[index]
-                    # Attach the weight observer to the module
-                    weight_post_process = qconfig.weight()  # type: ignore[union-attr]
-                    # Run weight observer
-                    weight_post_process(float_linear.weight)  # type: ignore[operator]
-
-                weight_qparams = get_qparam_dict(weight_post_process)
-                # TODO: include the configuration in backend_config_dict
-                # we can have a map from module to reference module
-                # and allow user to register new ones
-                qlinear_cls = get_static_quant_module_class(
-                    type(float_linear), is_reference=is_reference)
-                ref_linear = qlinear_cls.from_float(float_linear, weight_qparams)
-
-                # if the parent is a fused linear (Sequential), we can replace the first
-                # item to ref linear, otherwise we can update
-                # the linear instance in the module tree
-                if fused_linear is not None:
-                    fused_linear[0] = ref_linear
-                else:
-                    parent_name, name = _parent_name(self.linear_node.target)
-                    setattr(modules[parent_name], name, ref_linear)
-                op_out = quantized_graph.create_node(
-                    'call_module',
-                    self.linear_node.target,
-                    args, {})
-                if output_activation_post_process:
-                    op_out = quantize_node(
-                        op_out,
-                        output_activation_post_process,
-                        node,
-                        modules,
-                        quantized_graph,
-                        node_name_to_scope,
-                        is_input=False)
-                return op_out
-            else:
-                # 1. attach output activation post process to linear module
-                if output_activation_post_process:
-                    self.linear.activation_post_process = output_activation_post_process
-
-                # 2. select corresponding quantized linear class for the float linear class
-                if activation_int8_quantized:
-                    additional_static_quant_mapping = convert_custom_config_dict.get("static", {})
-                    qlinear = get_static_quant_module_class(
-                        type(self.linear), additional_static_quant_mapping)
-                else:
-                    assert dtypes in [
-                        (torch.float32, torch.qint8, torch.quint8),
-                        (torch.float32, torch.float16, None),
-                    ], f"dtype {dtypes} not supported yet"
-                    additional_dynamic_quant_mapping = convert_custom_config_dict.get("dynamic", {})
-                    qlinear = get_dynamic_quant_module_class(type(self.linear), additional_dynamic_quant_mapping)
-
-                quantized = qlinear.from_float(self.linear)
-                parent_name, name = _parent_name(self.linear_node.target)
-                setattr(modules[parent_name], name, quantized)
-                # activation needs to be quantized for static quantization
-                dtype = torch.float
-                if activation_int8_quantized:
-                    dtype = activation_dtype(qconfig)
-                return quantized_graph.create_node(
-                    'call_module',
-                    self.linear_node.target,
-                    (load_arg(quantized=dtype)(self.linear_node.args[0]),), {})
-        else:  # call_function
-            assert self.linear_node.op == 'call_function'
-            if is_reference:
-                quantized_input_dtypes = [torch.float, torch.float]
-                if activation_int8_quantized:
-                    quantized_input_dtypes[0] = torch.quint8
-                if weight_is_statically_quantized(qconfig):
-                    quantized_input_dtypes[1] = torch.qint8
-                args = load_arg(quantized=quantized_input_dtypes)(self.linear_node.args)
-                args = load_arg(quantized=torch.float)(self.linear_node.args)
-                kwargs = load_arg(quantized=torch.float)(self.linear_node.kwargs)
-                op_out = quantized_graph.create_node(
-                    "call_function", torch.nn.functional.linear, args, kwargs)
-                if self.relu_node:
-                    relu_args = [op_out]
-                    relu_args.extend(load_arg(quantized=torch.float)(self.relu_node.args[1:]))
-                    relu_kwargs = load_arg(quantized=torch.float)(self.relu_node.kwargs)
-                    op_out = quantized_graph.create_node(
-                        "call_function", torch.nn.functional.relu, tuple(relu_args), relu_kwargs)
-
-                if activation_statically_quantized:
-                    # quantize output for statically quantized linear op
-                    root_module = modules['']
-                    act_post_process_name = self.relu_node.name if self.relu_node else self.linear_node.name
-                    act_post_process_node = self.relu_node if self.relu_node else self.linear_node
-                    activation_post_process = \
-                        self._maybe_get_last_node_only_observer(modules)
-                    assert activation_post_process is not None
-                    return quantize_node(
-                        op_out,
-                        activation_post_process,
-                        act_post_process_node,
-                        modules,
-                        quantized_graph,
-                        node_name_to_scope,
-                        is_input=False)
-                else:
-                    # output for dynamically quantized linear op is not quantized
-                    return op_out
-            else:  # non-reference option
-                # prepacking weights for static int8 quant and dynamic quant
-                if dtypes != (torch.float16, torch.float16, None):
-                    # linear args
-                    # (x, weight, bias, ...)
-                    # TODO: the name should be weight is int8 quantized
-                    weight_quantized = weight_is_statically_quantized(qconfig)
-                    dtype = weight_dtype if weight_quantized else torch.float
-                    linear_weight = load_arg(quantized=dtype)(self.linear_node.args[1])
-
-                    # get other arguments
-                    kwargs = {**load_arg(quantized=torch.float)(self.linear_node.kwargs)}
-                    # pack weight
-                    bias = None
-                    # all args after bias, including bias
-                    other_args = load_arg(quantized=torch.float)(self.linear_node.args[2:])
-                    if len(self.linear_node.args) > 2:
-                        bias = load_arg(quantized=torch.float)(self.linear_node.args[2])
-                        other_args = other_args[1:]  # remove the bias argument
-                    else:
-                        bias = kwargs.pop('bias', None)
-
-                    prepack_args = (linear_weight, bias)
-                    prepack_op = get_linear_prepack_op_for_dtype(weight_dtype)
-                    packed_weight = quantized_graph.create_node(
-                        'call_function', prepack_op, prepack_args, {})
-                # construct linear input
-                if activation_int8_quantized:
-                    qlinear_op = torch.ops.quantized.linear_relu if self.relu_node else torch.ops.quantized.linear
-                    linear_input = load_arg(quantized=torch.quint8)(self.linear_node.args[0])
-                    activation_post_process = \
-                        self._maybe_get_last_node_only_observer(modules)
-                    assert activation_post_process is not None
-                    scale, zero_point, _ = get_per_tensor_qparams(activation_post_process)
-                    scale_node, zero_point_node = \
-                        create_qparam_nodes(
-                            self.linear_node.name, scale, zero_point, modules,
-                            quantized_graph, node_name_to_scope)
-
-                    qlinear_args = (linear_input, packed_weight, scale_node, zero_point_node)
-                    op = quantized_graph.create_node(
-                        "call_function", qlinear_op, qlinear_args, kwargs)
-                    # Store the name of the fused op to get the path of node after fusion as well.
-                    # TODO: may need to change the key to Node regenerate the map in each transformation,
-                    # since we might not be able to rely on the name
-                    node_name_to_scope[op.name] = node_name_to_scope[self.linear_node.name]
-                    return op
-                elif dtypes in [(torch.float32, torch.qint8, torch.quint8),
-                                (torch.float32, torch.float16, None)]:
-                    # choose linear dynamic or linear dynamic fp16 op based on weight dtype
-                    if weight_dtype == torch.qint8:
-                        if self.relu_node:
-                            qlinear_op = torch.ops.quantized.linear_relu_dynamic
-                        else:
-                            qlinear_op = torch.ops.quantized.linear_dynamic
-                    else:
-                        if self.relu_node:
-                            qlinear_op = torch.ops.quantized.linear_relu_dynamic_fp16
-                        else:
-                            qlinear_op = torch.ops.quantized.linear_dynamic_fp16
-
-                    linear_input = load_arg(quantized=torch.float)(self.linear_node.args[0])
-                    qlinear_args = (linear_input, packed_weight)  # type: ignore[assignment]
-                    op_out = quantized_graph.create_node(
-                        "call_function", qlinear_op, qlinear_args, kwargs)
-                    # Store the name of the dynamic op to get the path of node after replacement as well.
-                    # TODO: may need to change the key to Node regenerate the map in each transformation,
-                    # since we might not be able to rely on the name
-                    node_name_to_scope[op_out.name] = node_name_to_scope[self.linear_node.name]
-                    return op_out
-                else:
-                    assert dtypes == (torch.float16, torch.float16, None)
-                    # TODO (refactor) this is duplicated, maybe have a helper function
-                    if self.relu_node:
-                        op_out = quantized_graph.node_copy(self.linear_node, load_arg(quantized=torch.float))
-                        relu_args = [op_out]
-                        relu_args.extend(load_arg(quantized=torch.float)(self.relu_node.args[1:]))
-                        relu_kwargs = load_arg(quantized=torch.float)(self.relu_node.kwargs)
-                        op_out = quantized_graph.create_node(
-                            "call_function", torch.nn.functional.relu, tuple(relu_args), relu_kwargs)
-                    else:
-                        op_out = quantized_graph.node_copy(node, load_arg(quantized=torch.float))
-                    return quantized_graph.create_node(
-                        "call_method", "to", (op_out, torch.float16), {})
-
-@register_quant_pattern(torch.nn.BatchNorm2d)
-@register_quant_pattern(torch.nn.BatchNorm3d)
-@register_quant_pattern(torch.nn.intrinsic.BNReLU2d)
-@register_quant_pattern(torch.nn.intrinsic.BNReLU3d)
-class BatchNormQuantizeHandler(QuantizeHandler):
-    def __init__(
-            self,
-            node: Node,
-            modules: Dict[str, torch.nn.Module]):
-        super().__init__(node, modules)
-        assert node.op == 'call_module'
-        self.bn_node = node
-        self.bn = modules[str(self.bn_node.target)]
-
-    def convert(self,
-                node: Node,
-                qconfig: QConfigAny,
-                modules: Dict[str, torch.nn.Module],
-                quantized_graph: Graph,
-                node_name_to_scope: Dict[str, Tuple[str, type]],
-                load_arg: Callable,
-                is_reference: bool = False,
-                convert_custom_config_dict: Dict[str, Any] = None) -> Node:
-        if convert_custom_config_dict is None:
-            convert_custom_config_dict = {}
-        additional_static_quant_mapping = convert_custom_config_dict.get("static", {})
-        # 1. attach activation post process to module
-        output_activation_post_process = \
-            self._maybe_get_last_node_only_observer(modules)
-        assert output_activation_post_process is not None
-        if is_reference:
-            # produce dequant - float_op - quant pattern
-            dtype = activation_dtype(qconfig)
-            activation = load_arg(quantized=dtype)(self.bn_node.args[0])
-            args = load_arg(quantized=torch.float)(self.bn_node.args)
-            op_out = quantized_graph.create_node(
-                "call_module",
-                self.bn_node.target,
-                args,
-                {})
-            if output_activation_post_process:
-                op_out = quantize_node(
-                    op_out,
-                    output_activation_post_process,
-                    node,
-                    modules,
-                    quantized_graph,
-                    node_name_to_scope,
-                    is_input=False)
-            return op_out
-        else:
-            self.bn.activation_post_process = output_activation_post_process
-            qbn_cls = get_static_quant_module_class(type(self.bn), additional_static_quant_mapping)
-            quantized = qbn_cls.from_float(self.bn)
-            parent_name, name = _parent_name(self.bn_node.target)
-            setattr(modules[parent_name], name, quantized)
-            return quantized_graph.create_node(
-                'call_module',
-                self.bn_node.target,
-                load_arg(quantized=[0])(self.bn_node.args),
-                load_arg(quantized=torch.float)(self.bn_node.kwargs))
-
-@register_quant_pattern(torch.nn.Embedding)
-@register_quant_pattern(torch.nn.EmbeddingBag)
-class EmbeddingQuantizeHandler(QuantizeHandler):
-    def __init__(
-            self,
-            node: Node,
-            modules: Dict[str, torch.nn.Module]):
-        super().__init__(node, modules)
-
-    def input_output_observed(self) -> bool:
-        return False
-
-    def convert(self,
-                node: Node,
-                qconfig: QConfigAny,
-                modules: Dict[str, torch.nn.Module],
-                quantized_graph: Graph,
-                node_name_to_scope: Dict[str, Tuple[str, type]],
-                load_arg: Callable,
-                is_reference: bool = False,
-                convert_custom_config_dict: Dict[str, Any] = None) -> Node:
-        # Supported combinations are:
-        # quant_type  | activation | weight | activation_compute_type
-        # weight_only |  float32   | quint8 | None
-        # weight_only |  float32   | quint4x2 | None
-        # tuple (activation_dtype, weight_dtype, compute_dtype)
-        supported_dtypes = [
-            (torch.float32, torch.quint8, None),
-            (torch.float32, torch.quint4x2, None),
-        ]
-        assert node.op == 'call_module'
-        emb_node = node
-        dtypes = get_qconfig_dtypes(qconfig)
-        # leave the op unquantized if the dtype combination is not supported
-        if dtypes not in supported_dtypes:
-            warnings.warn(
-                "dtype combination: {} is not "
-                "supported by Embedding/EmbeddingBag, "
-                "supported dtype combinations are: {}".format(dtypes, supported_dtypes))
-            return quantized_graph.node_copy(node, load_arg(quantized=None))
-
-        emb = modules[str(emb_node.target)]
-        qemb = get_static_quant_module_class(type(emb))
-        quantized = qemb.from_float(emb)
-        parent_name, name = _parent_name(emb_node.target)
-        setattr(modules[parent_name], name, quantized)
-        return quantized_graph.create_node(
-            'call_module',
-            emb_node.target,
-            load_arg(quantized=torch.float)(emb_node.args),
-            load_arg(quantized=torch.float)(emb_node.kwargs))
-
-# TODO (maybe): merge with embedding quantize handler
-@register_quant_pattern(torch.nn.GRUCell)
-@register_quant_pattern(torch.nn.LSTMCell)
-@register_quant_pattern(torch.nn.RNNCell)
-@register_quant_pattern(torch.nn.LSTM)
-class RNNDynamicQuantizeHandler(QuantizeHandler):
-    def __init__(
-            self,
-            node: Node,
-            modules: Dict[str, torch.nn.Module]):
-        super().__init__(node, modules)
-
-    def input_output_observed(self) -> bool:
-        return False
-
-    def convert(self,
-                node: Node,
-                qconfig: QConfigAny,
-                modules: Dict[str, torch.nn.Module],
-                quantized_graph: Graph,
-                node_name_to_scope: Dict[str, Tuple[str, type]],
-                load_arg: Callable,
-                is_reference: bool = False,
-                convert_custom_config_dict: Dict[str, Any] = None) -> Node:
-        # Supported combinations are:
-        # quant_type  | activation | weight | activation_compute_type
-        # dynamic |  float32   | qint8 | quint8
-        # dynamic |  float32   | float16 | None
-        # tuple (activation_dtype, weight_dtype, compute_dtype)
-        supported_dtypes = [
-            (torch.float32, torch.qint8, torch.quint8),
-            (torch.float32, torch.float16, None),
-        ]
-        assert node.op == 'call_module'
-        dtypes = get_qconfig_dtypes(qconfig)
-        # leave the op unquantized if the dtype combination is not supported
-        if dtypes not in supported_dtypes:
-            warnings.warn(
-                "dtype combination: {} is not "
-                "supported by Embedding/EmbeddingBag, "
-                "supported dtype combinations are: {}".format(dtypes, supported_dtypes))
-            return quantized_graph.node_copy(node, load_arg(quantized=None))
-
-        module = modules[str(node.target)]
-        qmodule_cls = get_dynamic_quant_module_class(type(module))
-        qmodule = qmodule_cls.from_float(module)
-        parent_name, name = _parent_name(node.target)
-        setattr(modules[parent_name], name, qmodule)
-        return quantized_graph.create_node(
-            'call_module',
-            node.target,
-            load_arg(quantized=torch.float)(node.args),
-            load_arg(quantized=torch.float)(node.kwargs))
-
-ARGS_TO_SKIP = {
-    torch._ops.ops.quantized.hardswish: ['inplace'],
-    torch._ops.ops.quantized.elu: ['inplace'],
-    torch._ops.ops.quantized.instance_norm:
-    ['running_mean', 'running_var', 'use_input_stats', 'momentum'],
-}
-@register_quant_pattern(torch.nn.ConvTranspose1d)
-@register_quant_pattern(torch.nn.ConvTranspose2d)
-@register_quant_pattern(torch.nn.ELU)
-@register_quant_pattern(torch.nn.LeakyReLU)
-@register_quant_pattern(torch.nn.Hardswish)
-@register_quant_pattern(torch.nn.InstanceNorm1d)
-@register_quant_pattern(torch.nn.InstanceNorm2d)
-@register_quant_pattern(torch.nn.InstanceNorm3d)
-@register_quant_pattern(torch.nn.LayerNorm)
-@register_quant_pattern(torch.nn.SiLU)
-@register_quant_pattern(torch.nn.Mish)
-# we currently only support reference patterns for these ops so they have been removed
-# until they receive a proper fp16 kernel. To use the reference pattern, use a custom qconfig
-# @register_quant_pattern(torch.nn.GELU)
-# @register_quant_pattern(torch.nn.Softmax)
-@register_quant_pattern(torch.nn.functional.elu)
-@register_quant_pattern(torch.nn.functional.hardswish)
-@register_quant_pattern(torch.nn.functional.instance_norm)
-@register_quant_pattern(torch.nn.functional.layer_norm)
-@register_quant_pattern(torch.nn.functional.leaky_relu)
-@register_quant_pattern(torch.nn.functional.silu)
-@register_quant_pattern(torch.nn.functional.mish)
-# we currently only support reference patterns for these ops so they have been removed
-# until they receive a proper fp16 kernel. To use the reference pattern, use a custom qconfig
-# @register_quant_pattern(torch.nn.functional.gelu)
-# @register_quant_pattern(torch.nn.functional.softmax)
-@register_quant_pattern(torch.sum)
-class DefaultNodeQuantizeHandler(QuantizeHandler):
-    """ Common quantized op, first input and first output will be quantized
-    """
-    def __init__(
-            self,
-            node: Node,
-            modules: Dict[str, torch.nn.Module]):
-        super().__init__(node, modules)
-        if node.op == "call_function" or node.op == "call_method":
-            self.op = node.target
-        elif node.op == "call_module":
-            self.op = type(modules[str(node.target)])
-
-    def is_output_quantized(self, qconfig, is_reference):
-        dtypes = get_qconfig_dtypes(qconfig)
-        if not is_reference:
-            return self.op in default_op_supported_dtypes and \
-                dtypes in default_op_supported_dtypes[self.op]
-        return True
-
-    def convert(self,
-                node: Node,
-                qconfig: QConfigAny,
-                modules: Dict[str, torch.nn.Module],
-                quantized_graph: Graph,
-                node_name_to_scope: Dict[str, Tuple[str, type]],
-                load_arg: Callable,
-                is_reference: bool = False,
-                convert_custom_config_dict: Dict[str, Any] = None) -> Node:
-        if not self.all_node_args_are_tensors:
-            return NotImplemented
-        assert node.op in ['call_module', 'call_function'], 'Only call_module and ' + \
-            'call_function are handled in DefaultNode'
-        if convert_custom_config_dict is None:
-            convert_custom_config_dict = {}
-        additional_static_quant_mapping = convert_custom_config_dict.get("static", {})
-
-        dtypes = get_qconfig_dtypes(qconfig)
-        if not is_reference and dtypes not in default_op_supported_dtypes[self.op]:
-            warnings.warn(
-                "dtype combination: {} is not "
-                "supported by {} "
-                "supported dtype combinations are: {}".format(dtypes, self.op, default_op_supported_dtypes[self.op]))
-            return quantized_graph.node_copy(node, load_arg(quantized=torch.float))
-        # TODO: make helper functions for (torch.quint8, torch.qint8, None)
-        if not is_reference:
-            if dtypes in [(torch.quint8, torch.qint8, None)]:
-                activation_post_process = \
-                    self._maybe_get_last_node_only_observer(modules)
-                assert activation_post_process is not None
-                if node.op == 'call_module':
-                    module = modules[str(node.target)]
-                    module.activation_post_process = activation_post_process
-                    quantized_module_cls = get_static_quant_module_class(
-                        type(module), additional_static_quant_mapping)
-                    quantized_module = quantized_module_cls.from_float(module)
-                    parent_name, name = _parent_name(node.target)
-                    setattr(modules[parent_name], name, quantized_module)
-                    return quantized_graph.create_node(
-                        'call_module',
-                        node.target,
-                        load_arg(quantized=[0])(node.args),
-                        load_arg(quantized=torch.float)(node.kwargs))
-                else:
-                    assert node.op == "call_function"
-                    # call_function
-                    scale, zero_point = activation_post_process.calculate_qparams()  # type: ignore[operator]
-                    scale = float(scale)
-                    zero_point = int(zero_point)
-                    scale_arg, zero_point_arg = \
-                        create_qparam_nodes(
-                            node.name, scale, zero_point, modules,
-                            quantized_graph, node_name_to_scope)
-
-                    assert not isinstance(node.target, str), "Expecting node.target for "
-                    "call_function to be a function instead of a string"
-                    quantized_op = get_quantized_operator(node.target)
-                    args = load_arg(quantized=[0])(node.args)
-                    kwargs = {**load_arg(quantized=torch.float)(node.kwargs), "output_scale": scale_arg,
-                              "output_zero_point": zero_point_arg}
-                    if quantized_op in ARGS_TO_SKIP:
-                        args_to_skip = ARGS_TO_SKIP[quantized_op]
-                        for arg in args_to_skip:
-                            if arg in kwargs:
-                                kwargs.pop(arg)
-                    return quantized_graph.create_node(
-                        "call_function", quantized_op, args, kwargs)  # type: ignore[arg-type]
-            else:
-                assert dtypes in [(torch.float16, torch.float16, None)]
-                # Generally fp16 kernels don't exist for fp16 ops
-                warnings.warn(
-                    "Only reference patterns are currently supported for {dtype} dtype with {op} op"
-                    "".format(dtype=dtypes, op=self.op))
-                op_out = quantized_graph.node_copy(node, load_arg(quantized=torch.float))
-                return quantized_graph.create_node(
-                    "call_method", "to", (op_out, torch.float16), {})
-        else:
-            assert is_reference
-            # We can produce reference for a dtypes including
-            # (torch.quint8, torch.qint8, torch.qint32, torch.float16)
-            act_dtype = activation_dtype(qconfig)
-            if act_dtype == torch.float:
-                op_out = quantized_graph.node_copy(node, load_arg(quantized=torch.float))
-                return op_out
-            else:
-                activation_post_process = \
-                    self._maybe_get_last_node_only_observer(modules)
-                assert activation_post_process is not None
-                # make sure the input is quantized to act_dtype
-                load_arg(quantized={0: act_dtype})(node.args)
-                args = load_arg(quantized=torch.float)(node.args)
-                kwargs = load_arg(quantized=torch.float)(node.kwargs)
-                op_out = quantized_graph.node_copy(node, load_arg(quantized=torch.float))
-                return quantize_node(
-                    op_out, activation_post_process,
-                    node, modules, quantized_graph, node_name_to_scope, is_input=False)
-
-@register_quant_pattern(torch.nn.Hardsigmoid, default_affine_fixed_qparams_fake_quant)
-@register_quant_pattern(torch.nn.functional.hardsigmoid, default_affine_fixed_qparams_fake_quant)
-@register_quant_pattern('hardsigmoid', default_affine_fixed_qparams_fake_quant)
-@register_quant_pattern('hardsigmoid_', default_affine_fixed_qparams_fake_quant)
-@register_quant_pattern(torch.nn.Sigmoid, default_affine_fixed_qparams_fake_quant)
-@register_quant_pattern(torch.sigmoid, default_affine_fixed_qparams_fake_quant)
-@register_quant_pattern('sigmoid', default_affine_fixed_qparams_fake_quant)
-@register_quant_pattern('sigmoid_', default_affine_fixed_qparams_fake_quant)
-@register_quant_pattern(torch.nn.Tanh, default_symmetric_fixed_qparams_fake_quant)
-@register_quant_pattern(torch.tanh, default_symmetric_fixed_qparams_fake_quant)
-@register_quant_pattern('tanh', default_symmetric_fixed_qparams_fake_quant)
-@register_quant_pattern('tanh_', default_symmetric_fixed_qparams_fake_quant)
-class FixedQParamsOpQuantizeHandler(QuantizeHandler):
-    def __init__(self,
-                 node: Node,
-                 modules: Dict[str, torch.nn.Module]):
-        super().__init__(node, modules)
-        self.node = node
-
-    def should_mark_output_quantized_from_input_quantized_status(
-        self,
-        qconfig: QConfigAny
-    ) -> bool:
-        # FixQParamOps are the same as CopyNode in int8 quantization
-        return activation_dtype(qconfig) in [torch.quint8, torch.qint8]
-
-    # some qhandlers override the activations constructor
-    def get_activation_ctr(self, qconfig, pattern) -> Optional[Callable]:
-        if activation_dtype(qconfig) == torch.float16:
-            return qconfig.activation
-        else:
-            return get_default_output_activation_post_process_map().get(
-                pattern, None)
-
-    def convert(self,
-                node: Node,
-                qconfig: QConfigAny,
-                modules: Dict[str, torch.nn.Module],
-                quantized_graph: Graph,
-                node_name_to_scope: Dict[str, Tuple[str, type]],
-                load_arg: Callable,
-                is_reference: bool = False,
-                convert_custom_config_dict: Dict[str, Any] = None) -> Node:
-        if not is_reference:
-            dtypes = get_qconfig_dtypes(qconfig)
-            if dtypes == (torch.float16, torch.float16, None):
-                op_out = quantized_graph.node_copy(node, load_arg(quantized=torch.float))
-                return quantized_graph.create_node(
-                    "call_method", "to", (op_out, torch.float16,), {}
-                )
-            else:
-                return quantized_graph.node_copy(node, load_arg(quantized=None))
-        else:
-            act_dtype = activation_dtype(qconfig)
-            if act_dtype == torch.float:
-                op_out = quantized_graph.node_copy(node, load_arg(quantized=torch.float))
-                return op_out
-            else:
-                activation_post_process = \
-                    self._maybe_get_last_node_only_observer(modules)
-                assert activation_post_process is not None
-                # make sure the input is quantized to act_dtype
-                load_arg(quantized={0: act_dtype})(node.args)
-                args = load_arg(quantized=torch.float)(node.args)
-                kwargs = load_arg(quantized=torch.float)(node.kwargs)
-                op_out = quantized_graph.node_copy(node, load_arg(quantized=torch.float))
-                return quantize_node(
-                    op_out, activation_post_process,
-                    node, modules, quantized_graph, node_name_to_scope, is_input=False)
-
-@register_quant_pattern(torch.nn.AdaptiveAvgPool1d)
-@register_quant_pattern(torch.nn.AdaptiveAvgPool2d)
-@register_quant_pattern(torch.nn.AdaptiveAvgPool3d)
-@register_quant_pattern(torch.nn.AvgPool1d)
-@register_quant_pattern(torch.nn.AvgPool2d)
-@register_quant_pattern(torch.nn.AvgPool3d)
-@register_quant_pattern(torch.nn.Dropout)
-@register_quant_pattern(torch.nn.Hardtanh)
-@register_quant_pattern(torch.nn.MaxPool1d)
-@register_quant_pattern(torch.nn.MaxPool2d)
-@register_quant_pattern(torch.nn.MaxPool3d)
-@register_quant_pattern(torch.nn.ReLU)
-@register_quant_pattern(torch.nn.ReLU6)
-@register_quant_pattern(torch.adaptive_avg_pool1d)
-@register_quant_pattern(torch.nn.functional.adaptive_avg_pool2d)
-@register_quant_pattern(torch.nn.functional.adaptive_avg_pool3d)
-@register_quant_pattern(torch.nn.functional.dropout)
-@register_quant_pattern(torch.nn.functional.hardtanh)
-@register_quant_pattern(torch.nn.functional.hardtanh_)
-@register_quant_pattern(torch.nn.functional.interpolate)
-@register_quant_pattern(torch.nn.functional.max_pool1d)
-@register_quant_pattern(torch.nn.functional.max_pool2d)
-@register_quant_pattern(torch.nn.functional.max_pool3d)
-@register_quant_pattern(torch.nn.functional.relu)
-@register_quant_pattern(torch.nn.functional.relu6)
-@register_quant_pattern(torch.avg_pool1d)
-@register_quant_pattern(torch._C._nn.avg_pool2d)
-@register_quant_pattern(torch._C._nn.avg_pool3d)
-@register_quant_pattern(torch.clamp)
-@register_quant_pattern(torch.flatten)
-@register_quant_pattern(torch.max)
-@register_quant_pattern(torch.mean)
-@register_quant_pattern(torch.min)
-@register_quant_pattern(operator.floordiv)
-@register_quant_pattern('clamp')
-@register_quant_pattern('mean')
-@register_quant_pattern('relu')
-@register_quant_pattern('relu_')
-class CopyNodeQuantizeHandler(QuantizeHandler):
-    """ Operators that works on both float and quantized input
-    if input is quantized, the output Tensor shares
-    the same quantization parameter with input.
-    These ops will do computation on the input Tensor, e.g. average pool, so we will
-    insert extra observer/fake_quant for the output of these operators.
-    TODO: maybe rename this to TensorValueOpQuantizeHandler
-    """
-    def should_mark_output_quantized_from_input_quantized_status(
-        self,
-        qconfig: QConfigAny
-    ) -> bool:
-        return True
-
-    def is_general_tensor_value_op(self) -> bool:
-        return True
-
-    def convert(self,
-                node: Node,
-                qconfig: QConfigAny,
-                modules: Dict[str, torch.nn.Module],
-                quantized_graph: Graph,
-                node_name_to_scope: Dict[str, Tuple[str, type]],
-                load_arg: Callable,
-                is_reference: bool = False,
-                convert_custom_config_dict: Dict[str, Any] = None) -> Node:
-        # always produce reference pattern for relu
-        is_relu = node.op == "call_function" and node.target == torch.nn.functional.relu
-        if is_reference or is_relu:
-            # when activation dtype is torch.float, the node does not require
-            # observation
-            # e.g. dynamic quantization or weight_only quantization
-            act_dtype = activation_dtype(qconfig)
-            if act_dtype == torch.float:
-                op_out = quantized_graph.node_copy(node, load_arg(quantized=torch.float))
-                return op_out
-            else:
-                activation_post_process = \
-                    self._maybe_get_last_node_only_observer(modules)
-                assert activation_post_process is not None
-                # make sure the input is quantized to act_dtype
-                load_arg(quantized={0: act_dtype})(node.args)
-                args = list(load_arg(quantized=torch.float)(node.args))
-                kwargs = load_arg(quantized=torch.float)(node.kwargs)
-                op_out = quantized_graph.node_copy(node, load_arg(quantized=torch.float))
-                return quantize_node(
-                    op_out,
-                    activation_post_process,
-                    node, modules, quantized_graph, node_name_to_scope, is_input=False)
-        else:
-            return quantized_graph.node_copy(node, load_arg(quantized=None))
-
-class CustomModuleQuantizeHandler(QuantizeHandler):
-    def convert(self,
-                node: Node,
-                qconfig: QConfigAny,
-                modules: Dict[str, torch.nn.Module],
-                quantized_graph: Graph,
-                node_name_to_scope: Dict[str, Tuple[str, type]],
-                load_arg: Callable,
-                is_reference: bool = False,
-                convert_custom_config_dict: Dict[str, Any] = None) -> Node:
-        """ Convert a float custom module to quantized custom module
-        """
-        assert node.op == 'call_module'
-        assert convert_custom_config_dict is not None
-        custom_module_class_mapping = convert_custom_config_dict.get("observed_to_quantized_custom_module_class", None)
-        assert custom_module_class_mapping is not None
-        observed_custom_module = modules[str(node.target)]
-        if activation_is_statically_quantized(qconfig):
-            activation_post_process = \
-                self._maybe_get_last_node_only_observer(modules)
-            assert activation_post_process is not None
-            observed_custom_module.activation_post_process = activation_post_process
-        quantized_custom_module_class = get_swapped_custom_module_class(
-            observed_custom_module, custom_module_class_mapping, qconfig)
-        quantized_custom_module = \
-            quantized_custom_module_class.from_observed(observed_custom_module)
-        parent_name, name = _parent_name(node.target)
-        setattr(modules[parent_name], name, quantized_custom_module)
-        # hardcoded the quntized input to be None (take whatever is in the environemnt),
-        # we can extend this
-        # if there is a need, e.g. get the indexes of quantized inputs from some
-        # module attribute like module._QUANTIZED_INPUT_INDEXES
-        return quantized_graph.node_copy(node, load_arg(quantized=None))
-
-@register_quant_pattern(torch.nn.Identity)
-@register_quant_pattern(torch.chunk)
-@register_quant_pattern(torch.transpose)
-@register_quant_pattern(torch.repeat_interleave)
-@register_quant_pattern(torch.sort)
-@register_quant_pattern(torch.squeeze)
-@register_quant_pattern(torch.stack)
-@register_quant_pattern(torch.unsqueeze)
-@register_quant_pattern(operator.getitem)
-@register_quant_pattern('chunk')
-@register_quant_pattern('contiguous')
-@register_quant_pattern('detach')
-@register_quant_pattern('detach_')
-@register_quant_pattern('numel')
-@register_quant_pattern('permute')
-@register_quant_pattern('repeat')
-@register_quant_pattern('repeat_interleave')
-@register_quant_pattern('reshape')
-@register_quant_pattern('resize_')
-@register_quant_pattern('shape')
-@register_quant_pattern('size')
-@register_quant_pattern('squeeze')
-@register_quant_pattern('squeeze_')
-@register_quant_pattern('transpose')
-@register_quant_pattern('unsqueeze')
-@register_quant_pattern('unsqueeze_')
-@register_quant_pattern('view')
-class GeneralTensorShapeOpQuantizeHandler(QuantizeHandler):
-    """ Operators that works on both float and quantized input
-    if input is quantized, the output Tensor shares
-    the same quantization parameter with input.
-    These ops only do rearrangement of Tensor values, for
-    example reshape, or just query the information about Tensor
-    e.g. size, and we do not insert extra observer/fake_quant
-    for the output of the operator.
-    """
-    def is_general_tensor_shape_op(self) -> bool:
-        return True
-
-    def should_mark_output_quantized_from_input_quantized_status(
-        self,
-        qconfig: QConfigAny
-    ) -> bool:
-        return True
-
-    def convert(self,
-                node: Node,
-                qconfig: QConfigAny,
-                modules: Dict[str, torch.nn.Module],
-                quantized_graph: Graph,
-                node_name_to_scope: Dict[str, Tuple[str, type]],
-                load_arg: Callable,
-                is_reference: bool = False,
-                convert_custom_config_dict: Dict[str, Any] = None) -> Node:
-        return quantized_graph.node_copy(node, load_arg(quantized=None))
-
-class StandaloneModuleQuantizeHandler(QuantizeHandler):
-    """ Converts an observed standalone module to quantized standalone module
-    by calling convert_fx on the observed standalone module.
-    """
-    def convert(self,
-                node: Node,
-                qconfig: QConfigAny,
-                modules: Dict[str, torch.nn.Module],
-                quantized_graph: Graph,
-                node_name_to_scope: Dict[str, Tuple[str, type]],
-                load_arg: Callable,
-                is_reference: bool = False,
-                convert_custom_config_dict: Dict[str, Any] = None) -> Node:
-        assert node.op == 'call_module'
-        convert = torch.quantization.quantize_fx._convert_standalone_module_fx  # type: ignore[attr-defined]
-        # We know that observed standalone module is a GraphModule since
-        # it's produced by us
-        observed_standalone_module : GraphModule = modules[str(node.target)]  # type: ignore[assignment]
-        input_quantized_idxs = observed_standalone_module._standalone_module_input_quantized_idxs.tolist()  # type: ignore[operator]
-        quantized_standalone_module = convert(observed_standalone_module, is_reference=is_reference)
-        parent_name, name = _parent_name(node.target)
-        # update the modules dict
-        setattr(modules[parent_name], name, quantized_standalone_module)
-        modules[str(node.target)] = quantized_standalone_module
-        return quantized_graph.node_copy(node, load_arg(quantized=input_quantized_idxs))
-=======
 # flake8: noqa: F401
 r"""
 This file is in the process of migration to `torch/ao/quantization`, and
@@ -1706,5 +21,4 @@
     CustomModuleQuantizeHandler,
     GeneralTensorShapeOpQuantizeHandler,
     StandaloneModuleQuantizeHandler
-)
->>>>>>> 7f87ff18
+)
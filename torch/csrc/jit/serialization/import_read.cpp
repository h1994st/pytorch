--- conflicted
+++ resolved
@@ -48,13 +48,8 @@
       std::move(read_record),
       device,
       false,
-<<<<<<< HEAD
-      storage_context,
-      type_parser);
-=======
       type_parser,
       storage_context);
->>>>>>> 9e43bed7
   unpickler.set_version(stream_reader.version());
   return unpickler.parse_ivalue();
 }

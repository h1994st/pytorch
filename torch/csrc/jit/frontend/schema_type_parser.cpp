--- conflicted
+++ resolved
@@ -340,58 +340,10 @@
     while (L.cur().kind != ')') {
       L.expect(',');
       types.emplace_back(parseType().first);
-<<<<<<< HEAD
-      while (L.cur().kind != ')') {
-        L.expect(',');
-        types.emplace_back(parseType().first);
-      }
-      L.expect(')');
-      alias_info = parseAliasAnnotation();
-      return c10::TypeFactory::create<c10::UnionType>(std::move(types));
-    } else if (
-        complete_tensor_types && L.cur().kind == TK_IDENT &&
-        parseTensorDType(L.cur().text())) {
-      auto value = parseRefinedTensor();
-      alias_info = parseAliasAnnotation();
-      return value;
-    } else if (L.cur().kind == TK_IDENT && L.cur().text() == "__torch__") {
-      L.next();
-      L.expect('.');
-      auto torch_tok = L.expect(TK_IDENT);
-      if (torch_tok.text() != "torch") {
-        throw ErrorReport(torch_tok.range)
-            << "Expected classes namespace but got " << torch_tok.text();
-      }
-      L.expect('.');
-      auto classes_tok = L.expect(TK_IDENT);
-      if (classes_tok.text() != "classes") {
-        throw ErrorReport(classes_tok.range)
-            << "Expected classes namespace but got " << classes_tok.text();
-      }
-      L.expect('.');
-      auto ns_tok = L.expect(TK_IDENT);
-      L.expect('.');
-      auto class_tok = L.expect(TK_IDENT);
-      auto value = getCustomClass(
-          std::string("__torch__.torch.classes.") + ns_tok.text() + "." +
-          class_tok.text());
-      if (!value) {
-        throw ErrorReport(class_tok.range)
-            << "Unknown custom class type "
-            << ns_tok.text() + "." + class_tok.text()
-            << ". Please ensure it is registered.";
-      }
-      return value;
-    } else {
-      auto value = parseBaseType();
-      alias_info = parseAliasAnnotation();
-      return value;
-=======
->>>>>>> 6205bf57
     }
     L.expect(')');
     alias_info = parseAliasAnnotation();
-    value = UnionType::create(types);
+    value = c10::TypeFactory::create<c10::UnionType>(std::move(types));
   } else if (
       complete_tensor_types && L.cur().kind == TK_IDENT &&
       parseTensorDType(L.cur().text())) {

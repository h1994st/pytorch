--- conflicted
+++ resolved
@@ -69,28 +69,14 @@
 }
 using UpgraderMap = std::unordered_map<std::string, std::shared_ptr<Graph>>;
 void populate_upgraders_graph_map() {
-<<<<<<< HEAD
-  UpgraderMap populate_content;
-  for (const auto& entry : kUpgradersEntryMap) {
-    auto upgrader_graph = create_upgrader_graph(entry.first, entry.second);
-    populate_content.insert(std::make_pair(entry.first, upgrader_graph));
-  }
-  populate_upgraders_map(std::forward<UpgraderMap>(populate_content));
-=======
   if (!is_upgraders_map_populated()) {
     UpgraderMap populate_content;
     for (const auto& entry : kUpgradersEntryMap) {
-      auto cu = std::make_shared<CompilationUnit>();
-      cu->define(c10::nullopt, entry.second, nativeResolver(), nullptr);
-      Function& jitFunc = cu->get_function(entry.first);
-      GraphFunction& graphFunction = toGraphFunction(jitFunc);
-      populate_content.insert(
-          std::make_pair(entry.first, graphFunction.graph()));
+      auto upgrader_graph = create_upgrader_graph(entry.first, entry.second);
+      populate_content.insert(std::make_pair(entry.first, upgrader_graph));
     }
-
     populate_upgraders_map(std::forward<UpgraderMap>(populate_content));
   }
->>>>>>> 449b42ab
 }
 
 std::vector<ByteCodeEntry> generate_bytecode_list() {

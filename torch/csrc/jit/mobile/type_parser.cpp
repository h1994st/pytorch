--- conflicted
+++ resolved
@@ -23,6 +23,12 @@
 using TypeFactory = torch::jit::TypeFactory<c10::DynamicType>;
 
 namespace {
+
+// Torchbind custom class always starts with the follow prefix, so use it as
+// an identifier for torchbind custom class type
+static constexpr const char* kTypeTorchbindCustomClass =
+    "__torch__.torch.classes";
+static constexpr const char* kTypeNamedTuple = "NamedTuple";
 
 bool isSpecialChar(char a) {
   for (const char* c = valid_single_char_tokens; *c; c++) {
@@ -96,8 +102,6 @@
   return contained_types_;
 }
 
-<<<<<<< HEAD
-=======
 TypePtr TypeParser::parseNonSimple(const std::string& token) {
   if (token == "List") {
     return CreateSingleElementType<ListType>();
@@ -122,7 +126,7 @@
       }
     }
     expect("]");
-    return TupleType::create(types);
+    return TypeFactory::createTuple(std::move(types));
   }
   return nullptr;
 }
@@ -177,14 +181,14 @@
 //         ]
 //     ]"
 TypePtr TypeParser::parseNamedTuple(const std::string& qualified_name) {
-  std::vector<std::string> field_names;
+  std::vector<c10::string_view> field_names;
   std::vector<TypePtr> field_types;
   std::string ns;
   expect(",");
   expect("[");
   while (cur() != "]") {
     expect("[");
-    std::string field_name = next();
+    auto field_name = nextView();
     expect(",");
     TypePtr field_type = parse();
     field_names.emplace_back(field_name);
@@ -194,7 +198,8 @@
       next();
     }
   }
-  return TupleType::createNamed(qualified_name, field_names, field_types);
+  return TypeFactory::createNamedTuple(
+      qualified_name, field_names, field_types);
 }
 
 // Custom type will be following structure:
@@ -246,7 +251,6 @@
   }
 }
 
->>>>>>> 954d06b7
 TypePtr TypeParser::parseTorchbindClassType() {
   static constexpr std::array<const char*, 4> expected_atoms = {
       "torch", ".", "classes", "."};

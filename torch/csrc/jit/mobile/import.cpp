--- conflicted
+++ resolved
@@ -85,13 +85,8 @@
 
 OpCode parseOpCode(const char* str);
 
-<<<<<<< HEAD
 IValue expect_field(
     std::vector<IValue>& elements,
-=======
-const IValue& expect_field(
-    const IValue& tup,
->>>>>>> 3c15822f
     const std::string& expected_name,
     size_t entry) {
   auto row = std::move(elements.at(entry)).toTuple();
@@ -360,12 +355,12 @@
       caffe2::serialize::kMinSupportedBytecodeVersion <= model_version &&
           // NOLINTNEXTLINE(clang-diagnostic-sign-compare)
           model_version <= caffe2::serialize::kMaxSupportedBytecodeVersion,
-      "Lite Interpreter verson number does not match. ",
+      "Lite Interpreter version number does not match. ",
       "The model version must be between ",
       caffe2::serialize::kMinSupportedBytecodeVersion,
       " and ",
       caffe2::serialize::kMaxSupportedBytecodeVersion,
-      "But the model version is ",
+      " but the model version is ",
       model_version);
 
   if (debug_handles) {
@@ -382,14 +377,9 @@
     auto element = std::move(vals[i]);
     auto m_tuple = std::move(*element.toTuple()).elements();
     const std::string& function_name = m_tuple[0].toStringRef();
-<<<<<<< HEAD
     auto codeTableElements =
         std::move(*std::move(m_tuple[1]).toTuple()).elements();
     IValue* schemaTable = // older files do not store function schema
-=======
-    const IValue& codeTable = m_tuple[1];
-    const IValue* schemaTable = // older files do not store function schema
->>>>>>> 3c15822f
         (model_version > 0x4L || (model_version == 0x4L && m_tuple.size() >= 3))
         ? &m_tuple[2]
         : nullptr;
@@ -423,21 +413,14 @@
 
     c10::List<int64_t> debug_handles_list;
     if (debug_handles) {
-<<<<<<< HEAD
       auto debug_handles_m_tuple =
           std::move(*std::move((*debug_handles)[i]).toTuple()).elements();
-=======
-      const auto& debug_handles_element = (*debug_handles)[i];
-      const auto& debug_handles_m_tuple =
-          debug_handles_element.toTuple()->elements();
->>>>>>> 3c15822f
       const std::string& debug_info_function_name =
           debug_handles_m_tuple[0].toStringRef();
       TORCH_CHECK(
           debug_info_function_name == function_name,
           "The function names in the bytecode table and the debug info table do not match.");
-      const IValue& debug_handles_table = debug_handles_m_tuple[1];
-<<<<<<< HEAD
+      IValue& debug_handles_table = debug_handles_m_tuple[1];
       debug_handles_list =
           (expect_field(
                std::move(debug_handles_table).toTuple()->elements(),
@@ -446,15 +429,6 @@
                .toTuple()
                ->elements())[0]
               .toIntList();
-=======
-      debug_handles_list = (expect_field(
-                                debug_handles_table,
-                                "function_debug_handles",
-                                BYTECODE_INDEX_MODULE_DEBUG_HANDLES)
-                                .toTuple()
-                                ->elements())[0]
-                               .toIntList();
->>>>>>> 3c15822f
       TORCH_CHECK(
           debug_handles_list.size() == ins_list.size(),
           "The numbers of instructions and debug handles strings do not match.");
@@ -462,12 +436,8 @@
 
     OpCodeCache opCodeCache;
     for (const auto j : c10::irange(ins_list.size())) {
-<<<<<<< HEAD
       std::vector<IValue> ins_item =
           std::move(*std::move(ins_list[j]).toTuple()).elements();
-=======
-      const auto& ins_item = ins_list[j].toTuple()->elements();
->>>>>>> 3c15822f
       TORCH_CHECK(
           ins_item.size() == 3,
           "There should be three parts in an instruction. The function name is ",
@@ -528,7 +498,6 @@
               (expect_field(
                    argTableElements, "type", BYTECODE_INDEX_ARGUMENT_TYPE))
                   .toStringRef());
-<<<<<<< HEAD
           IValue default_value = expect_field(
               argTableElements,
               "default_value",
@@ -538,11 +507,6 @@
               std::move(type),
               c10::nullopt /*N*/,
               std::move(default_value));
-=======
-          const IValue& default_value = expect_field(
-              argTable, "default_value", BYTECODE_INDEX_ARGUMENT_DEFAULT_VALUE);
-          args.emplace_back(name, type, c10::nullopt /*N*/, default_value);
->>>>>>> 3c15822f
         }
         return args;
       };

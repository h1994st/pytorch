#pragma once

#include <ATen/core/dynamic_type.h>
#include <ATen/core/jit_type.h>

namespace c10 {

class TORCH_API TypeParser {
 public:
  explicit TypeParser(std::string pythonStr);
  explicit TypeParser(std::vector<std::string>& pythonStrs);

  TypePtr parse();
  std::vector<TypePtr> parseList();
  static const std::unordered_set<std::string>& getNonSimpleType();
  static const std::unordered_set<std::string>& getCustomType();
  const std::unordered_set<std::string>& getContainedTypes();

 private:
  TypePtr parseNamedTuple(const std::string& qualified_name);
  TypePtr parseCustomType();
  TypePtr parseTorchbindClassType();
  TypePtr parseNonSimple(const std::string& token);

  void expect(const char* s);
  void expectChar(char c);
<<<<<<< HEAD
  template <typename T>
  TypePtr parseSingleElementType();
=======
  template <class T>
  TypePtr CreateSingleElementType();
  TypePtr parseSingleElementType(DynamicType::Tag);
>>>>>>> bc026c05

  void lex();

  std::string next();
  c10::string_view nextView();
  void advance();
  C10_NODISCARD c10::string_view cur() const;

  std::string pythonStr_;
  size_t start_;
  c10::string_view next_token_;

  // Used for parsing string list
  std::vector<std::string> pythonStrs_;
  std::unordered_map<std::string, c10::TypePtr> str_type_ptr_map_;

  // Store all contained types when parsing a string
  std::unordered_set<std::string> contained_types_;
};

TORCH_API TypePtr parseType(const std::string& pythonStr);

TORCH_API std::vector<TypePtr> parseType(std::vector<std::string>& pythonStr);

} // namespace c10<|MERGE_RESOLUTION|>--- conflicted
+++ resolved
@@ -14,7 +14,7 @@
   std::vector<TypePtr> parseList();
   static const std::unordered_set<std::string>& getNonSimpleType();
   static const std::unordered_set<std::string>& getCustomType();
-  const std::unordered_set<std::string>& getContainedTypes();
+  std::unordered_set<std::string> getContainedTypes();
 
  private:
   TypePtr parseNamedTuple(const std::string& qualified_name);
@@ -24,14 +24,8 @@
 
   void expect(const char* s);
   void expectChar(char c);
-<<<<<<< HEAD
   template <typename T>
   TypePtr parseSingleElementType();
-=======
-  template <class T>
-  TypePtr CreateSingleElementType();
-  TypePtr parseSingleElementType(DynamicType::Tag);
->>>>>>> bc026c05
 
   void lex();
 

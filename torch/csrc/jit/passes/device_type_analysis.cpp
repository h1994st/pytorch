#include <ATen/core/interned_strings.h>
#include <ATen/core/jit_type.h>
#include <c10/core/Device.h>
#include <c10/util/ArrayRef.h>
#include <c10/util/Optional.h>
#include <jit/ir/ir_views.h>
#include <torch/csrc/jit/ir/ir.h>
#include <torch/csrc/jit/jit_log.h>
#include <torch/csrc/jit/passes/device_type_analysis.h>
#include <torch/csrc/jit/passes/shape_analysis.h>
#include <torch/library.h>
#include <memory>
#include <utility>

namespace torch {
namespace jit {

namespace {

using Tensor = at::Tensor;
using Device = at::Device;

using PropRule = std::function<bool(Node*)>;
/*
A Propagation Rule takes the Node, and
applies the relevant properties to the Tensor outputs
of the Node (based on the rule itself)

Returns: Bool indicating if anything was changed
*/

bool setDeviceType(Value* value, c10::optional<Device> device) {
  auto tensor_type = value->type()->expect<TensorType>();
  bool changed = tensor_type->device() != device;
  if (changed) {
    value->setType(tensor_type->withDevice(device));
  }
  return changed;
}

bool setReturnsToDevice(Node* n, c10::optional<Device> device) {
  bool changed = false;
  for (Value* out : n->outputs()) {
    auto tensor_type = out->type()->cast<TensorType>();
    if (!tensor_type) {
      continue;
    }
    changed |= setDeviceType(out, device);
  }
  return changed;
}

PropRule setReturnstoDeviceRule(DeviceType deviceType) {
  Device device = Device(deviceType);
  return [=](Node* n) { return setReturnsToDevice(n, device); };
}

bool returnFirstArgDeviceRule(Node* n) {
  // Custom Rule for when multiple args can have mismatched device types
  auto tensor_type = n->inputs()[0]->type()->cast<TensorType>();
  TORCH_INTERNAL_ASSERT(tensor_type, "Expecting a tensor type");
  return setReturnsToDevice(n, tensor_type->device());
}

bool returnSecondArgDeviceRule(Node* n) {
  // Custom Rule for when multiple args can have mismatched device types
  auto tensor_type = n->inputs()[1]->type()->cast<TensorType>();
  TORCH_INTERNAL_ASSERT(tensor_type, "Expecting a tensor type");
  return setReturnsToDevice(n, tensor_type->device());
}

bool isZerodimCPUTensor(std::shared_ptr<TensorType> tensor_type) {
  // CPU devices on zerodim tensors are the only device that can be
  // overwritten by another device. Therefore, to be conservative
  // assume that it is not a zerodim cpu tensor if something is not known.
  bool is_zerodim = tensor_type->symbolic_sizes().rank().value_or(-1) == 0;
  bool is_cpu = tensor_type->device() && tensor_type->device()->is_cpu();
  return is_zerodim && is_cpu;
}

bool propWithNoDevice(Node* n) {
  // Propagate if we can verify that all input devices match,
  // except CPU zerodim, which any other type can overwrite
  int input_num = 0;

  for (; input_num < n->inputs().size(); input_num++) {
    if (n->inputs()[input_num]->type()->cast<TensorType>()) {
      break;
    }
  }
  if (input_num == n->inputs().size()) {
    // No tensor found
    return setReturnsToDevice(n, c10::nullopt);
  }

  auto tensor_type = n->inputs()[input_num]->type()->expect<TensorType>();
  bool only_seen_cpu_zerodim = isZerodimCPUTensor(tensor_type);
  c10::optional<Device> device = tensor_type->device();

  // Now see if all inputs have a consistent device type
  for (input_num++; input_num < n->inputs().size(); input_num++) {
    auto tensor_type = n->inputs()[input_num]->type()->cast<TensorType>();
    if (!tensor_type || isZerodimCPUTensor(tensor_type)) {
      continue;
    }

    if (device != tensor_type->device()) {
      if (only_seen_cpu_zerodim) {
        device = tensor_type->device();
        only_seen_cpu_zerodim = false;
      } else {
        // Bail on the type not match case
        return setReturnsToDevice(n, c10::nullopt);
      }
    }
  }
  return setReturnsToDevice(n, device);
}

bool defaultDeviceProp(Node* n) {
  // Detecting if the op has a device object argument
  // as there is implicit string conversion to device
  auto schema = n->maybeSchema();
  if (!schema) {
    return false;
  }
  auto arguments = schema->arguments();
  for (int i = 0; i < arguments.size(); i++) {
    Argument& argument = arguments[i];
    if (DeviceObjType::get()->isSubtypeOf(argument.type())) {
      // Optional args are filled in by torchscript with default val
      auto input_val = toIValue(n->inputs().at(i));
      if (!input_val.has_value()) {
        // Can't propagate if there is a dynamic device type
        return false;
      }
      if (input_val->isNone()) {
        continue;
      }
      if (!input_val->isDevice()) {
        // Bail on union types
        return false;
      }
      TORCH_INTERNAL_ASSERT(input_val->isDevice())
      Device device = input_val->toDevice();
      return setReturnsToDevice(n, device);
    }
  }
  return propWithNoDevice(n);
}

struct DeviceTypePropagationPass : public PropertyPropBase {
  explicit DeviceTypePropagationPass(std::shared_ptr<Graph> graph)
      : PropertyPropBase(graph) {
    buildRuleRegistry();
  }

  // returns true if at least one node has its scalar type set on a tensor node
  bool run() {
    propagateBlock(graph_->block(), false);
    return changed_;
  }

 private:
  void propagateNode(Node* n, bool _ = false) override {
    GRAPH_DEBUG("processNode");
    switch (n->kind()) {
      case prim::If:
        return processIf(n);
      case prim::Loop:
        return processLoop(n);
      case prim::CallMethod:
      case prim::CallFunction:
        return; // Not handled for now
      default:
        break;
    }

    bool has_tensor_output =
        std::any_of(n->outputs().begin(), n->outputs().end(), [](Value* v) {
          return (bool)v->type()->cast<TensorType>();
        });

    if (!has_tensor_output) {
      // if output contains no tensor, nothing to propagate
      return;
    }

    switch (n->kind()) {
      case prim::Constant:
        // This is already been propagated by something else
      case prim::ListConstruct:
      case prim::ListUnpack:
        return; // Not handled for now
      default:
        if (n->kind().is_aten()) {
          return processAtenOps(n);
        } else {
          return; // Not handled for now
        }
    }
  }

<<<<<<< HEAD
  bool mergeAndApplyTensorProps(
      const at::ArrayRef<Value*>& src1,
      const at::ArrayRef<Value*>& src2,
      const at::ArrayRef<Value*>& dst) {
    bool changed = false;
    TORCH_INTERNAL_ASSERT(src1.size() == src2.size());
    TORCH_INTERNAL_ASSERT(src1.size() == dst.size());

    for (int i = 0; i < dst.size(); i++) {
      auto src1_type = src1[i]->type()->cast<TensorType>();
      auto src2_type = src2[i]->type()->cast<TensorType>();
      if (!src1_type || !src2_type) {
        continue;
      }

      if (!src1_type->device() || !src2_type->device() ||
          !(src1_type->device().value() == src2_type->device().value())) {
        changed |= setDeviceType(dst[i], c10::nullopt);
      } else {
        changed |= setDeviceType(dst[i], src1_type->device());
      }
    }
    return changed;
  }

  bool applyTensorProps(
      const at::ArrayRef<Value*>& src,
      const at::ArrayRef<Value*>& dst) {
    TORCH_INTERNAL_ASSERT(src.size() == dst.size());
    bool changed = false;
    for (int i = 0; i < dst.size(); i++) {
      auto src_type = src[i]->type()->cast<TensorType>();
      changed |= setDeviceType(dst[i], src_type->device());
    }
    return changed;
  }

  void processLoop(Node* node) {
    GRAPH_DEBUG("processLoop");
    LoopView l(node);

    applyTensorProps(l.carriedInputs(), l.bodyCarriedInputs());

    int iter = 0;
    for (; iter < 4; iter++) {
      processBlock(l.bodyBlock());
      bool inputs_changed = mergeAndApplyTensorProps(
          l.carriedInputs(), l.bodyCarriedOutputs(), l.bodyCarriedInputs());
      if (!inputs_changed) {
        break;
      }
    }
    TORCH_INTERNAL_ASSERT(
        iter < 4, "Failed to apply tensor props to loop due to changing types");

    // Note that the types of bodyCarriedOutputs and carriedInputs
    // can be different, so we need the merged version of them, which
    // is bodyCarriedInputs.
    applyTensorProps(l.bodyCarriedInputs(), l.carriedOutputs());
  }

  void processIf(Node* node) {
    GRAPH_DEBUG("processIf");
    auto blocks = node->blocks();
    auto true_block = blocks.at(0);
    auto false_block = blocks.at(1);

    processBlock(true_block);
    processBlock(false_block);

    mergeAndApplyTensorProps(
        true_block->outputs(), false_block->outputs(), node->outputs());
  }

=======
>>>>>>> 96e569e1
  void processAtenOps(Node* n) {
    GRAPH_DEBUG("processAtenOps");
    GRAPH_DEBUG("case = ", n->kind(), " ", *n);
    // Custom Rule Matching
    auto op = n->maybeOperator();
    if (!op) {
      return;
    }
    auto prop_fn = device_prop_registry_->find(*op);
    if (prop_fn) {
      PropRule rule = *prop_fn;
      changed_ |= rule(n);
      return;
    }
    changed_ |= defaultDeviceProp(n);
  }

  void buildRuleRegistry() {
    // building a registry for all of the custom Device Type rules
    if (device_prop_registry_)
      return;

    static OperatorMap<PropRule> temp_registry{
        {"aten::cpu(Tensor self) -> Tensor",
         setReturnstoDeviceRule(DeviceType::CPU)},
        {"aten::cuda(Tensor self) -> Tensor",
         setReturnstoDeviceRule(DeviceType::CUDA)},
        {"aten::to_mkldnn(Tensor self, ScalarType? dtype) -> Tensor",
         setReturnstoDeviceRule(DeviceType::MKLDNN)},
        {"aten::reshape_as(Tensor self, Tensor other) -> Tensor",
         returnFirstArgDeviceRule},
        {"aten::view_as(Tensor self, Tensor other) -> Tensor",
         returnFirstArgDeviceRule},
        {"aten::expand_as(Tensor self, Tensor other) -> Tensor",
         returnFirstArgDeviceRule},
        {"aten::type_as(Tensor self, Tensor other) -> Tensor",
         returnSecondArgDeviceRule},
    };
    device_prop_registry_ =
        std::make_unique<OperatorMap<PropRule>>(std::move(temp_registry));
  }

  static std::unique_ptr<OperatorMap<PropRule>> device_prop_registry_;
  std::shared_ptr<Graph> graph_;
  bool changed_ = false;
};

std::unique_ptr<OperatorMap<PropRule>>
    DeviceTypePropagationPass::device_prop_registry_ = nullptr;

} // anonymous namespace

// This analysis propagates input device types (if any) throughout the
// graph.
bool DeviceTypePropagation(std::shared_ptr<Graph>& graph) {
  auto tp = std::make_unique<DeviceTypePropagationPass>((graph));
  bool changed = tp->run();
  if (changed) {
    GRAPH_DUMP("After TensorPropertyPropagation pass:", graph);
  }
  return changed;
}

} // namespace jit
} // namespace torch<|MERGE_RESOLUTION|>--- conflicted
+++ resolved
@@ -3,12 +3,12 @@
 #include <c10/core/Device.h>
 #include <c10/util/ArrayRef.h>
 #include <c10/util/Optional.h>
-#include <jit/ir/ir_views.h>
 #include <torch/csrc/jit/ir/ir.h>
 #include <torch/csrc/jit/jit_log.h>
 #include <torch/csrc/jit/passes/device_type_analysis.h>
 #include <torch/csrc/jit/passes/shape_analysis.h>
 #include <torch/library.h>
+#include <cstddef>
 #include <memory>
 #include <utility>
 
@@ -201,83 +201,6 @@
     }
   }
 
-<<<<<<< HEAD
-  bool mergeAndApplyTensorProps(
-      const at::ArrayRef<Value*>& src1,
-      const at::ArrayRef<Value*>& src2,
-      const at::ArrayRef<Value*>& dst) {
-    bool changed = false;
-    TORCH_INTERNAL_ASSERT(src1.size() == src2.size());
-    TORCH_INTERNAL_ASSERT(src1.size() == dst.size());
-
-    for (int i = 0; i < dst.size(); i++) {
-      auto src1_type = src1[i]->type()->cast<TensorType>();
-      auto src2_type = src2[i]->type()->cast<TensorType>();
-      if (!src1_type || !src2_type) {
-        continue;
-      }
-
-      if (!src1_type->device() || !src2_type->device() ||
-          !(src1_type->device().value() == src2_type->device().value())) {
-        changed |= setDeviceType(dst[i], c10::nullopt);
-      } else {
-        changed |= setDeviceType(dst[i], src1_type->device());
-      }
-    }
-    return changed;
-  }
-
-  bool applyTensorProps(
-      const at::ArrayRef<Value*>& src,
-      const at::ArrayRef<Value*>& dst) {
-    TORCH_INTERNAL_ASSERT(src.size() == dst.size());
-    bool changed = false;
-    for (int i = 0; i < dst.size(); i++) {
-      auto src_type = src[i]->type()->cast<TensorType>();
-      changed |= setDeviceType(dst[i], src_type->device());
-    }
-    return changed;
-  }
-
-  void processLoop(Node* node) {
-    GRAPH_DEBUG("processLoop");
-    LoopView l(node);
-
-    applyTensorProps(l.carriedInputs(), l.bodyCarriedInputs());
-
-    int iter = 0;
-    for (; iter < 4; iter++) {
-      processBlock(l.bodyBlock());
-      bool inputs_changed = mergeAndApplyTensorProps(
-          l.carriedInputs(), l.bodyCarriedOutputs(), l.bodyCarriedInputs());
-      if (!inputs_changed) {
-        break;
-      }
-    }
-    TORCH_INTERNAL_ASSERT(
-        iter < 4, "Failed to apply tensor props to loop due to changing types");
-
-    // Note that the types of bodyCarriedOutputs and carriedInputs
-    // can be different, so we need the merged version of them, which
-    // is bodyCarriedInputs.
-    applyTensorProps(l.bodyCarriedInputs(), l.carriedOutputs());
-  }
-
-  void processIf(Node* node) {
-    GRAPH_DEBUG("processIf");
-    auto blocks = node->blocks();
-    auto true_block = blocks.at(0);
-    auto false_block = blocks.at(1);
-
-    processBlock(true_block);
-    processBlock(false_block);
-
-    mergeAndApplyTensorProps(
-        true_block->outputs(), false_block->outputs(), node->outputs());
-  }
-
-=======
->>>>>>> 96e569e1
   void processAtenOps(Node* n) {
     GRAPH_DEBUG("processAtenOps");
     GRAPH_DEBUG("case = ", n->kind(), " ", *n);

--- conflicted
+++ resolved
@@ -162,7 +162,6 @@
     const FastSet<const Value*>& b) {
   return db.mayContainAlias(valueVecFromFastSet(a), valueVecFromFastSet(b));
 }
-} // namespace
 
 //  Map each value to all values that are alive at the same time.
 using LivenessMap = FastMap<const Value*, FastSet<const Value*>>;
@@ -180,6 +179,7 @@
   oss << "}";
   return oss.str();
 }
+} // namespace
 
 //  The algorithm does a traversal of the execution graph
 //  while keeping track of the live values.
@@ -190,29 +190,27 @@
   // map a Value to a set of Values that overlap live-ranges with the Value's
   FastMap<const Value*, FastSet<const Value*>> liveness_map;
 
+  // for collecting live ranges as a function of topo order
+  size_t idx = 0;
+  FastMap<const Node*, size_t> nodes_to_idx_in_topo_order;
+  FastMap<const Value*, size_t> value_creation_topo_idx;
+  FastMap<const Value*, FastSet<size_t>> value_use_topo_idxs;
+
   // map Values to its creation order in graph (Note: only traverse top-level
   // nodes such that nodes under control-flows are represented by top-level
   // block nodes)
-  size_t idx = 0;
   std::vector<const Value*> values_in_creation_order;
   FastMap<const Value*, size_t> values_to_idx_in_creation_order;
-  FastMap<const Node*, size_t> nodes_to_idx_in_topo_order;
   for (const auto* node : graph->nodes()) {
-<<<<<<< HEAD
-    nodes_to_idx_in_topo_order[node] = idx++;
-=======
     values_to_idx_in_creation_order.reserve(
         values_to_idx_in_creation_order.size() + node->outputs().size());
->>>>>>> 885da61d
     for (const auto* v : node->outputs()) {
       values_to_idx_in_creation_order.emplace(
           v, values_in_creation_order.size());
       values_in_creation_order.emplace_back(v);
     }
-  }
-
-  FastMap<const Value*, size_t> value_creation_topo_idx;
-  FastMap<const Value*, FastSet<size_t>> value_use_topo_idxs;
+    nodes_to_idx_in_topo_order[node] = idx++;
+  }
 
   // presence of a Value in live_values_use_chain means the Value alive
   // Value mapped to set of Nodes that may use the Value (i.e., use-chain of
@@ -239,25 +237,14 @@
     // only add values to the live set if they
     // have deps, otherwise they die immediately
     if (v->uses().size()) {
-<<<<<<< HEAD
-      live_values_use_chain[v] = {};
-    }
-
-    // record the relationship between v (Value) and its uses (Node)
-    for (const auto& u : v->uses()) {
-      const auto* node = u.user;
-      live_values_use_chain.at(v).insert(node);
-      live_nodes_def_chain[node].insert(v);
-      value_use_topo_idxs[v].insert(nodes_to_idx_in_topo_order[node]);
-=======
       live_values_use_chain[v] = FastSet<const Node*>(v->uses().size());
       // record the relationship between v (Value) and its uses (Node)
       for (const auto& u : v->uses()) {
         const auto* node = u.user;
         live_values_use_chain[v].insert(node);
         live_nodes_def_chain[node].insert(v);
-      }
->>>>>>> 885da61d
+        value_use_topo_idxs[v].insert(nodes_to_idx_in_topo_order[node]);
+      }
     }
 
     // FIXME(penguin): the following alias refinement seems to assume
@@ -282,18 +269,7 @@
     for (auto* aliased_v : refined_aliases) {
       GRAPH_DEBUG("aliased_v: %", aliased_v->debugName());
       add_live_value_fn(aliased_v);
-<<<<<<< HEAD
-      for (const auto& u : aliased_v->uses()) {
-        const auto* node = u.user;
-        // track deps of the aliased values is if they
-        // are our own
-        live_values_use_chain.at(v).insert(node);
-        live_nodes_def_chain[node].insert(v);
-        value_use_topo_idxs[v].insert(nodes_to_idx_in_topo_order[node]);
-      }
       value_creation_topo_idx[aliased_v] = value_creation_topo_idx[v];
-=======
->>>>>>> 885da61d
     }
   };
 
@@ -371,7 +347,6 @@
     insert_all_pairs_in_liveness_map(outputs);
   };
 
-<<<<<<< HEAD
   FastMap<const Value*, LiveRange> live_ranges;
   for (const auto& item : value_use_topo_idxs) {
     auto value = item.first;
@@ -384,10 +359,6 @@
 
   return std::make_pair(liveness_map, live_ranges);
 }
-=======
-  return liveness_map;
-};
->>>>>>> 885da61d
 
 namespace {
 
@@ -795,11 +766,7 @@
   GRAPH_DEBUG(value_group_.toString());
 
   if (opts_.optimize_memory) {
-<<<<<<< HEAD
-    auto lm = GetLiveness(graph_, external_values_, alias_db).first;
-=======
-    auto lm = GetLivenessMap(graph_, value_group_, alias_db);
->>>>>>> 885da61d
+    auto lm = GetLiveness(graph_, value_group_, alias_db).first;
     auto values = GetMemoryPlanningCandidates(graph_, node_has_out_variant);
     value_to_same_storage_values_ =
         GenerateSameStorageValues(lm, value_group_, values, alias_db);

--- conflicted
+++ resolved
@@ -1058,18 +1058,6 @@
     } else if (planner_) {
       bool overlap_detected_with_fast_check = false;
       for (size_t i = 0; i < n.outputs().size(); i++) {
-<<<<<<< HEAD
-        if (!n.Output(i).isTensor()) {
-          continue;
-        }
-        at::Tensor& t = n.Output(i).toTensor();
-        if (planner_->overlapWithInternalBuffer(t.data_ptr())) {
-          DLOG(INFO) << "Detected alias for node: " << PrintNode(n.node());
-          n.Output(i) = at::native::clone(t, c10::nullopt);
-          // set flag if overlap detected
-          overlap_detected_with_fast_check = true;
-          n.set_outputs_memory_overlap_detected();
-=======
         auto& output = n.Output(i);
         if (output.isTensor()) {
           overlap_detected_with_fast_check |=
@@ -1083,7 +1071,6 @@
                     // NOLINTNEXTLINE(cppcoreguidelines-pro-type-const-cast)
                     const_cast<c10::IValue&>(ival));
           }
->>>>>>> 9f2ee20d
         }
       }
       if (n.outputs_memory_overlap_detected() &&
@@ -1946,16 +1933,6 @@
     }
     const auto& in_t = in.toTensor();
     for (const auto j : c10::irange(num_outputs_)) {
-<<<<<<< HEAD
-      if (!Output(j).isTensor()) {
-        continue;
-      }
-      const auto& out_t = Output(j).toTensor();
-      if (!checkNoMemoryOverlap(in_t, out_t)) {
-        DLOG(INFO) << "Detected alias for node: " << PrintNode(node());
-        Output(i) = at::native::clone(out_t, c10::nullopt);
-        set_outputs_memory_overlap_detected();
-=======
       auto& output = Output(j);
       if (output.isTensor()) {
         check_and_correct_overlap_with(in_t, output);
@@ -1971,7 +1948,6 @@
               << "Detected alias for node: " << PrintNode(node());
         }
 #endif
->>>>>>> 9f2ee20d
       }
     }
   }

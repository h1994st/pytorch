--- conflicted
+++ resolved
@@ -398,11 +398,7 @@
       if (this->dynamic_graph_find_unused() ||
           this->static_graph_first_iteration()) {
         REDUCER_CHECK(
-<<<<<<< HEAD
-            local_used_maps_[0][variable_index].item<int>() == 0,
-=======
             local_used_map_[variable_index].item<int>() == 0,
->>>>>>> fccaa4a3
             logger_,
             "Encountered gradient which is undefined, but still allreduced by DDP reducer. This indicates a bug in DDP implementation, please report a bug with a repro to PyTorch.");
       }
@@ -585,11 +581,7 @@
     auto& variable = get_param_from_index(index);
     runGradCallbackForVariable(variable, [&](auto& grad) {
       if (grad.defined()) {
-<<<<<<< HEAD
-        local_used_maps_[0][index] = 1;
-=======
         local_used_map_[index] = 1;
->>>>>>> fccaa4a3
       }
       // The gradient is never modified.
       return false;
@@ -707,17 +699,6 @@
   return variable;
 }
 
-at::Tensor& Reducer::get_param_from_index(size_t index) {
-  const auto& bucket_index = variable_locators_[index];
-  auto& bucket = buckets_[bucket_index.bucket_index];
-  auto& replica = bucket.replicas[0];
-  // Cannot simply access variable via replicas_[0][variable_index] since return
-  // value is used in runGradCallbackForVariable which does not accept const
-  // tensors.
-  auto& variable = replica.variables[bucket_index.intra_bucket_index];
-  return variable;
-}
-
 void Reducer::checkAndRaiseMarkedTwiceError(size_t index) {
   // Something is wrong if all variables contained in this bucket replica have
   // already been marked as ready.

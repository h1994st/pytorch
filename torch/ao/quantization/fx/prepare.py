--- conflicted
+++ resolved
@@ -25,11 +25,7 @@
 from .qconfig_utils import (
     generate_qconfig_map,
     update_qconfig_for_fusion,
-<<<<<<< HEAD
-    update_qconfig_for_qat,
     get_standalone_module_configs,
-=======
->>>>>>> 84b78320
 )
 
 from .quantization_patterns import (

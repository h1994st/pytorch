--- conflicted
+++ resolved
@@ -117,7 +117,10 @@
         # to its final value after tracing.
         self.needs_dtype_transform_on_outputs = True
 
-<<<<<<< HEAD
+        # For debugging only, stores the types of ops seen by the parent which
+        # did not require op hooks.
+        self.seen_op_types_without_op_hooks: Set[Callable] = set()
+
     def get_extra_state(self):
         return {"tensor_id_to_scale_zp": self.tensor_id_to_scale_zp}
 
@@ -126,11 +129,6 @@
         for _, seen_op_info in self.idx_to_seen_op_infos.items():
             self.idx_to_op_convert_info[seen_op_info.idx] = \
                 self.calculate_op_convert_info(seen_op_info)
-=======
-        # For debugging only, stores the types of ops seen by the parent which
-        # did not require op hooks.
-        self.seen_op_types_without_op_hooks: Set[Callable] = set()
->>>>>>> 60cca19b
 
     def has_at_least_one_seen_op_info(self) -> bool:
         return len(self.idx_to_seen_op_infos) > 0

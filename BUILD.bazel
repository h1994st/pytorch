--- conflicted
+++ resolved
@@ -81,12 +81,8 @@
         "aten/src/ATen/NativeFunctions.h",
         "aten/src/ATen/MetaFunctions.h",
         "aten/src/ATen/MetaFunctions_inl.h",
-<<<<<<< HEAD
-        "aten/src/ATen/NativeMetaFunctions.h",
+        "aten/src/ATen/MethodOperators.h",
         "aten/src/ATen/core/aten_interned_strings.h",
-=======
-        "aten/src/ATen/MethodOperators.h",
->>>>>>> 7b9842cd
         "aten/src/ATen/core/TensorBody.h",
         "aten/src/ATen/core/TensorMethods.cpp",
         "aten/src/ATen/core/ATenOpList.cpp",

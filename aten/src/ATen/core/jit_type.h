--- conflicted
+++ resolved
@@ -1103,15 +1103,9 @@
 // the common supertype of all Enums, only used in operator registraion.
 // EnumType <: AnyEnumType for all Enums
 struct AnyEnumType;
-<<<<<<< HEAD
-using AnyEnumTypePtr = std::shared_ptr<AnyEnumType>;
-struct TORCH_API AnyEnumType : public Type {
-  bool equals(const Type& rhs) const override {
-=======
 using AnyEnumTypePtr = SingletonTypePtr<AnyEnumType>;
 struct TORCH_API AnyEnumType final : public Type {
-  bool operator==(const Type& rhs) const override {
->>>>>>> ddea6980
+  bool equals(const Type& rhs) const override {
     return rhs.kind() == kind();
   }
   std::string str() const override {

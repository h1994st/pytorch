#pragma once

#include <memory>

#include <ATen/core/class_type.h>
#include <ATen/core/ivalue.h>
#include <ATen/core/jit_type_base.h>
#include <c10/util/Optional.h>

namespace c10 {

using DynamicTypeBits = std::uint32_t;
#define DYNAMIC_TYPE_BIT(x) (1u << x)

constexpr DynamicTypeBits kDynamicCovariantTypeBit = DYNAMIC_TYPE_BIT(31);
constexpr DynamicTypeBits kDynamicAnyTypeBit = DYNAMIC_TYPE_BIT(30);

constexpr DynamicTypeBits kDynamicNoneTypeBit = DYNAMIC_TYPE_BIT(1);
constexpr DynamicTypeBits kDynamicIntTypeBit = DYNAMIC_TYPE_BIT(3);
constexpr DynamicTypeBits kDynamicFloatTypeBit = DYNAMIC_TYPE_BIT(4);
constexpr DynamicTypeBits kDynamicComplexTypeBit = DYNAMIC_TYPE_BIT(5);
constexpr DynamicTypeBits kDynamicListTypeBit = DYNAMIC_TYPE_BIT(7);
constexpr DynamicTypeBits kDynamicTupleTypeBit = DYNAMIC_TYPE_BIT(8);
constexpr DynamicTypeBits kDynamicClassTypeBit = DYNAMIC_TYPE_BIT(10);

#define FORALL_DYNAMIC_TYPES(_)                                              \
  _(Tensor, DYNAMIC_TYPE_BIT(0))                                             \
  _(None, kDynamicNoneTypeBit)                                               \
  _(Bool, DYNAMIC_TYPE_BIT(2))                                               \
  _(Int, kDynamicIntTypeBit)                                                 \
  _(Float, kDynamicFloatTypeBit)                                             \
  _(Complex, kDynamicComplexTypeBit)                                         \
  _(Number,                                                                  \
    (kDynamicIntTypeBit | kDynamicFloatTypeBit | kDynamicComplexTypeBit))    \
  _(String, DYNAMIC_TYPE_BIT(6))                                             \
  _(List, kDynamicListTypeBit)                                               \
  _(Tuple, (kDynamicTupleTypeBit | kDynamicCovariantTypeBit))                \
  _(Dict, DYNAMIC_TYPE_BIT(9))                                               \
  _(Class, kDynamicClassTypeBit)                                             \
  _(Optional,                                                                \
    (DYNAMIC_TYPE_BIT(11) | kDynamicNoneTypeBit | kDynamicCovariantTypeBit)) \
  _(AnyList, (kDynamicListTypeBit | kDynamicAnyTypeBit))                     \
  _(AnyTuple,                                                                \
    (kDynamicTupleTypeBit | kDynamicCovariantTypeBit | kDynamicAnyTypeBit))  \
  _(DeviceObj, DYNAMIC_TYPE_BIT(12))                                         \
  _(StreamObj, DYNAMIC_TYPE_BIT(13))                                         \
  _(Capsule, DYNAMIC_TYPE_BIT(14))                                           \
  _(Generator, DYNAMIC_TYPE_BIT(15))                                         \
  _(Storage, DYNAMIC_TYPE_BIT(16))                                           \
  _(Var, DYNAMIC_TYPE_BIT(17))                                               \
  _(AnyClass, kDynamicClassTypeBit | kDynamicAnyTypeBit)                     \
  _(Any, 0xffffffff)

class DynamicType;
using DynamicTypePtr = std::shared_ptr<DynamicType>;

/**
 * DynamicType is designed as a low dependency type system for TorchScript. The
 * existing JIT types are used for both compilation and runtime, which makes
 * sense for server contexts because we often compile and run the model in
 * the same process, however this doesn't hold for mobile devices where we
 * always compiles a model ahead of time, therefore there will be dependencies
 * which are not needed, but built with mobile runtime causing binary size
 * bloat, by design. Every basic type like Int, Bool or String will bring their
 * vtable, typeinfo, constructor, destructor and even more data from their
 * specializations for STL types to the binary causing a long tail bloat.
 *
 * The core problem is about the complexity to implement and maintain a single
 * type system for both analysis and execution purposes. Although they should
 * have the exactly same semantics, in practice implement a unified abstraction
 * adds conceptual and representational overhead for both sides of the world.
 *
 * To address the issues, DynamicType implements a minimal subset of JIT types
 * and uses a generic algorithm to test all subtyping relations. To achieve
 * this, we assign each dynamic type a single integer tag to represent its
 * semantics. More specifically, a dynamic type is defined as a set of "control
 * bits" and "data bits", where control bits describe the special behavior when
 * testing a type and data bits map to identity of each nominal type. We use bit
 * operations to perform all the tests.
 *
 * For example, a "covariant bit" is a control bit used to describe if a type
 * is covariant, right now the most used one is tuple type, and in addition to
 * the control bit, tuple type's data bit is the 8th bit from the LSB. Control
 * bits start from MSB and data bits start from LSB.
 *
 * If two types are equal, then they are subtype of each other, also if the bits
 * from one type tag is subset of the other tag, it automatically becomes a
 * subtype of the other. This simplifies the subtyping logic a lot, and over the
 * long term it is possible to adopt this scheme on the server side as well.
 * Special cases can be added but they generally should not take too much code
 * size.
 *
 * DynamicType may or may not inherit from c10::Type because it's not the core
 * requirement of DynamicType to interface with existing JIT types, but we might
 * want to inherit from c10::Type to reduce the migration cost.
 */
class DynamicType : public Type {
  using ClassTypePtr = std::shared_ptr<const c10::ClassType>;

  /**
   * A implementation detail to support NamedTuple.
   */
  struct LabeledDynamicType {
    c10::optional<std::string> label;
    DynamicTypePtr ty;
    explicit LabeledDynamicType(DynamicTypePtr t) : ty(std::move(t)) {}

    bool equals(const LabeledDynamicType& other) const;
    bool isSubtypeOf(const LabeledDynamicType& other) const;
  };

 public:
  // TODO Change Ptr to DynamicTypePtr when all migrations are done.
  using Ptr = TypePtr;
  using ElementType = DynamicType;
  ~DynamicType() override;

  struct Arguments {
    Arguments() = default;
    Arguments(c10::ArrayRef<TypePtr>);
    Arguments(const std::vector<c10::string_view>&, c10::ArrayRef<TypePtr>);
    std::vector<LabeledDynamicType> elems;
  };

  enum class Tag : DynamicTypeBits {
#define DYNAMIC_TYPE_ITEM(NAME, VAL) NAME = VAL,
    FORALL_DYNAMIC_TYPES(DYNAMIC_TYPE_ITEM)
#undef DYNAMIC_TYPE_ITEM
  };

  bool equals(const Type& rhs) const override;
  bool isSubtypeOfExt(const Type& rhs, std::ostream* why_not) const override;
  std::string str() const override;
  static const TypeKind Kind = TypeKind::DynamicType;
  static TORCH_API DynamicTypePtr create(Type& ty);

  explicit DynamicType(Tag, Arguments);
  explicit DynamicType(Tag, c10::string_view, Arguments);

  TypePtr containedType(size_t) const override;
  Tag tag() const {
    return tag_;
  }
  const c10::optional<std::string>& name() const {
    return name_;
  }
  const Arguments& arguments() const {
    return arguments_;
  }
  TypeKind dynamicKind() const;

 private:
  bool symmetric() const override {
    return false;
  }
  friend struct Type;
  static std::shared_ptr<const DynamicType> create(const Type& ty);
  DynamicType(const Type& other);
  bool equals(const DynamicType& other) const;

  template <typename F>
  bool compareArguments(const DynamicType& other, F&& f) const {
    if (arguments_.elems.size() != other.arguments_.elems.size()) {
      return false;
    }
    for (size_t i = 0; i < arguments_.elems.size(); i++) {
      if (!f(arguments_.elems[i], other.arguments_.elems[i])) {
        return false;
      }
    }
    return true;
  }

  Tag tag_;
  c10::optional<std::string> name_;
  union {
    Arguments arguments_;
    ClassTypePtr class_;
  };
};

template <typename T>
<<<<<<< HEAD
struct DynamicTypeTrait {
static auto tagValue() {
  TORCH_CHECK(false);
  return DynamicType::Tag::Any;
}
};
#define DYNAMIC_TYPE_TAG_VALUE(NAME, _) \
template <> \
struct TORCH_API DynamicTypeTrait<NAME ## Type> { \
static auto tagValue() { \
  return DynamicType::Tag::NAME; \
} \
static const DynamicTypePtr& getBaseType(); \
};
    FORALL_DYNAMIC_TYPES(DYNAMIC_TYPE_TAG_VALUE)
=======
struct DynamicTypeTrait {};
#define DYNAMIC_TYPE_TAG_VALUE(NAME, _)           \
  template <>                                     \
  struct TORCH_API DynamicTypeTrait<NAME##Type> { \
    static auto tagValue() {                      \
      return DynamicType::Tag::NAME;              \
    }                                             \
    static const DynamicTypePtr& getBaseType();   \
  };
FORALL_DYNAMIC_TYPES(DYNAMIC_TYPE_TAG_VALUE)
>>>>>>> 41571a2f
#undef DYNAMIC_TYPE_TAG_VALUE

template <>
struct IValue::TagType<c10::DynamicType> {
  static DynamicType::Ptr get(const c10::IValue& v);
};

namespace ivalue {

template <>
struct TORCH_API TupleTypeFactory<c10::DynamicType> {
  static DynamicTypePtr create(std::vector<TypePtr> elemTypes);
  static DynamicTypePtr fallback(const Type&);
};

} // namespace ivalue

} // namespace c10<|MERGE_RESOLUTION|>--- conflicted
+++ resolved
@@ -149,6 +149,9 @@
   }
   TypeKind dynamicKind() const;
 
+  // Should be used only on the server side to restore static type information.
+  TypePtr fallback() const;
+
  private:
   bool symmetric() const override {
     return false;
@@ -180,24 +183,12 @@
 };
 
 template <typename T>
-<<<<<<< HEAD
 struct DynamicTypeTrait {
-static auto tagValue() {
-  TORCH_CHECK(false);
-  return DynamicType::Tag::Any;
-}
-};
-#define DYNAMIC_TYPE_TAG_VALUE(NAME, _) \
-template <> \
-struct TORCH_API DynamicTypeTrait<NAME ## Type> { \
-static auto tagValue() { \
-  return DynamicType::Tag::NAME; \
-} \
-static const DynamicTypePtr& getBaseType(); \
-};
-    FORALL_DYNAMIC_TYPES(DYNAMIC_TYPE_TAG_VALUE)
-=======
-struct DynamicTypeTrait {};
+  static auto tagValue() {
+    TORCH_CHECK(false);
+    return DynamicType::Tag::Any;
+  }
+};
 #define DYNAMIC_TYPE_TAG_VALUE(NAME, _)           \
   template <>                                     \
   struct TORCH_API DynamicTypeTrait<NAME##Type> { \
@@ -207,7 +198,6 @@
     static const DynamicTypePtr& getBaseType();   \
   };
 FORALL_DYNAMIC_TYPES(DYNAMIC_TYPE_TAG_VALUE)
->>>>>>> 41571a2f
 #undef DYNAMIC_TYPE_TAG_VALUE
 
 template <>

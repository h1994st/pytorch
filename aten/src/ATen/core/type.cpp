--- conflicted
+++ resolved
@@ -148,17 +148,7 @@
   return value;
 }
 
-<<<<<<< HEAD
-const NumberTypePtr& NumberType::get() {
-=======
-const TensorTypePtr& TensorType::get() {
-  static auto value = TensorType::create(
-      {}, {}, SymbolicShape(), VaryingShape<Stride>{}, {});
-  return value;
-}
-
 NumberTypePtr NumberType::get() {
->>>>>>> ddea6980
   static NumberTypePtr value(new NumberType());
   return value;
 }
@@ -218,15 +208,7 @@
 static LayoutTypePtr value(new LayoutType());
 return value;
 }
-<<<<<<< HEAD
-const PyObjectTypePtr& PyObjectType::get() {
-=======
-OptionalTypePtr OptionalType::ofTensor() {
-  static auto value = OptionalType::create(TensorType::get());
-  return value;
-}
 PyObjectTypePtr PyObjectType::get() {
->>>>>>> ddea6980
   static PyObjectTypePtr value(new PyObjectType());
   return value;
 }
@@ -671,348 +653,9 @@
   return ret;
 }
 
-<<<<<<< HEAD
 bool NoneType::isSubtypeOfExt(const Type& rhs, std::ostream *why_not) const {
   if (rhs.kind() == OptionalType::Kind) {
     return true;
-=======
-void standardizeVectorForUnion(std::vector<TypePtr>& reference, std::vector<TypePtr>* to_fill) {
-  for (const auto& type : reference) {
-    flattenUnion(type, to_fill);
-  }
-  filterDuplicateSubtypes(to_fill);
-  sortUnion(to_fill);
-}
-
-void standardizeVectorForUnion(std::vector<TypePtr>* to_flatten) {
-  TORCH_INTERNAL_ASSERT(to_flatten, "`standardizeVectorForUnion` was ",
-                        "passed a `nullptr`");
-  std::vector<TypePtr> to_fill;
-  standardizeVectorForUnion(*to_flatten, &to_fill);
-  *to_flatten = to_fill;
-}
-
-UnionType::UnionType(std::vector<TypePtr> reference, TypeKind kind) : SharedType(kind) {
-  TORCH_INTERNAL_ASSERT(!reference.empty(), "Cannot create an empty Union");
-
-  standardizeVectorForUnion(reference, &types_);
-
-  // Gate the assert in a regular conditional so that we don't create
-  // this long error message unnecessarily
-  if (types_.size() == 1) {
-    std::stringstream msg;
-    msg << "After type unification was performed, the Union with the "
-        << "original types {";
-    for (const auto i : c10::irange(reference.size())) {
-      msg << reference[i]->repr_str();
-      if (i > 0) {
-        msg << ",";
-      }
-      msg << " ";
-    }
-    msg << "} has the single type " << types_[0]->repr_str()
-         << ". Use the common supertype instead of creating a Union"
-         << "type";
-    TORCH_INTERNAL_ASSERT(false, msg.str());
-  }
-
-  can_hold_none_ = false;
-  has_free_variables_ = false;
-
-  for (const TypePtr& type : types_) {
-    if (type->kind() == NoneType::Kind) {
-      can_hold_none_ = true;
-    }
-    if (type->hasFreeVariables()) {
-      has_free_variables_ = true;
-    }
-  }
-
-}
-
-UnionTypePtr UnionType::create(std::vector<TypePtr> reference) {
-  auto union_type = new UnionType(std::move(reference));
-
-  // Some very special-cased logic for `Optional`. This will be deleted
-  // in a later PR
-  bool int_found = false;
-  bool float_found = false;
-  bool complex_found = false;
-  bool nonetype_found = false;
-
-  auto update_is_opt_flags = [&](TypePtr t) {
-    if (t == IntType::get()) {
-      int_found = true;
-    } else if (t == FloatType::get()) {
-      float_found  = true;
-    } else if (t == ComplexType::get()) {
-      complex_found = true;
-    } else if (t == NoneType::get()) {
-      nonetype_found = true;
-    }
-  };
-
-  for (const auto& t : union_type->containedTypes()) {
-    update_is_opt_flags(t);
-  }
-
-  bool numbertype_found = int_found && float_found && complex_found;
-
-  if (nonetype_found) {
-    if (union_type->containedTypes().size() == 4 && numbertype_found) {
-      return OptionalType::create(NumberType::get());
-    }
-    if (union_type->containedTypes().size() == 2) {
-      auto not_none = union_type->containedTypes()[0] != NoneType::get()
-                      ? union_type->containedTypes()[0]
-                      : union_type->containedTypes()[1];
-      return OptionalType::create(not_none);
-    }
-  }
-
-  return UnionTypePtr(union_type);
-}
-
-bool UnionType::operator==(const Type& rhs) const {
-  if (auto union_rhs = rhs.cast<UnionType>()) {
-    // We can't compare the type vectors for equality using `operator=`,
-    // because the vectors hold `TypePtr`s and we want to compare `Type`
-    // equality
-    if (union_rhs->containedTypes().size() != this->containedTypes().size()) {
-      return false;
-    }
-    // Check that all the types in `this->types_` are also in
-    // `union_rhs->types_`
-    return std::all_of(this->containedTypes().begin(), this->containedTypes().end(),
-                       [&](TypePtr lhs_type) {
-                         return std::any_of(union_rhs->containedTypes().begin(),
-                                            union_rhs->containedTypes().end(),
-                                            [&](TypePtr rhs_type) {
-                                              return *lhs_type == *rhs_type;
-                                            });
-                       });
-  } else if (auto optional_rhs = rhs.cast<OptionalType>()) {
-    if (optional_rhs->getElementType() == NumberType::get()) {
-      return this->containedTypes().size() == 4
-             && this->can_hold_none_
-             && this->canHoldType(*NumberType::get());
-    }
-    auto optional_lhs = this->toOptional();
-    return optional_lhs && *optional_rhs == *((optional_lhs.value())->expect<OptionalType>());
-  } else if (rhs.kind() == NumberType::Kind) {
-    return this->containedTypes().size() == 3 && canHoldType(*NumberType::get());
-  } else {
-    return false;
-  }
-}
-
-bool UnionType::isSubtypeOfExt(const Type& rhs, std::ostream* why_not) const {
-  std::vector<const Type*> rhs_types;
-  if (const auto union_rhs = rhs.cast<UnionType>()) {
-    // Fast path
-    if (this->containedTypes() == rhs.containedTypes()) {
-      return true;
-    }
-    for (const auto& typePtr: rhs.containedTypes()) {
-      rhs_types.push_back(typePtr.get());
-    }
-  } else if (const auto optional_rhs = rhs.cast<OptionalType>()) {
-    rhs_types.push_back(NoneType::get().get());
-    if (optional_rhs->getElementType() == NumberType::get()) {
-      std::array<const Type*, 3> number_types{IntType::get().get(), FloatType::get().get(), ComplexType::get().get()};
-      rhs_types.insert(rhs_types.end(), number_types.begin(), number_types.end());
-    } else {
-      rhs_types.push_back(optional_rhs->getElementType().get());
-    }
-  } else if (const auto number_rhs = rhs.cast<NumberType>()) {
-    std::array<const Type*, 3> number_types{IntType::get().get(), FloatType::get().get(), ComplexType::get().get()};
-    rhs_types.insert(rhs_types.end(), number_types.begin(), number_types.end());
-  } else {
-    rhs_types.push_back(&rhs);
-  }
-  return std::all_of(this->containedTypes().begin(), this->containedTypes().end(),
-                     [&](const TypePtr& lhs_type) -> bool {
-                      return std::any_of(rhs_types.begin(),
-                                         rhs_types.end(),
-                                         [&](const Type* rhs_type) -> bool {
-                                           return lhs_type->isSubtypeOfExt(*rhs_type, why_not);
-                                         });
-  });
-}
-
-std::string UnionType::unionStr(TypePrinter printer, bool is_annotation_str)
-    const {
-  std::stringstream ss;
-
-  bool can_hold_numbertype = this->canHoldType(*NumberType::get());
-
-  std::vector<TypePtr> number_types{IntType::get(), FloatType::get(), ComplexType::get()};
-
-  auto is_numbertype = [&](TypePtr lhs) {
-    for (const auto& rhs : number_types) {
-      if (*lhs == *rhs) {
-        return true;
-      }
-    }
-    return false;
-  };
-
-  std::string open_delimeter = is_annotation_str ? "[" : "(";
-  std::string close_delimeter = is_annotation_str ? "]" : ")";
-
-  ss << "Union" + open_delimeter;
-  bool printed = false;
-  for (size_t i = 0; i < types_.size(); ++i) {
-    if (!can_hold_numbertype || !is_numbertype(types_[i])) {
-      if (i > 0) {
-        ss << ", ";
-        printed = true;
-      }
-      if (is_annotation_str) {
-        ss << this->containedTypes()[i]->annotation_str(printer);
-      } else {
-        ss << this->containedTypes()[i]->str();
-      }
-    }
-  }
-  if (can_hold_numbertype) {
-    if (printed) {
-      ss << ", ";
-    }
-    if (is_annotation_str) {
-      ss << NumberType::get()->annotation_str(printer);
-    } else {
-      ss << NumberType::get()->str();
-    }
-  }
-  ss << close_delimeter;
-  return ss.str();
-}
-
-std::string UnionType::str() const {
-  return this->unionStr(nullptr, /*is_annotation_str=*/false);
-}
-
-std::string UnionType::annotation_str_impl(TypePrinter printer) const {
-  return this->unionStr(printer, /*is_annotation_str=*/true);
-}
-
-bool UnionType::canHoldType(const Type& type) const {
-  if (&type == NumberType::get().get()) {
-    return canHoldType(*IntType::get())
-           && canHoldType(*FloatType::get())
-           && canHoldType(*ComplexType::get());
-  } else {
-    return std::any_of(this->containedTypes().begin(), this->containedTypes().end(),
-                    [&](const TypePtr& inner) {
-                      return type.isSubtypeOf(*inner);
-                    });
-  }
-}
-
-c10::optional<TypePtr> UnionType::toOptional() const {
-  if (!canHoldType(*NoneType::get())) {
-      return c10::nullopt;
-  }
-
-  std::vector<TypePtr> copied_types = this->containedTypes().vec();
-
-  auto maybe_opt = UnionType::create(std::move(copied_types));
-
-  if (maybe_opt->kind() == UnionType::Kind) {
-    return c10::nullopt;
-  } else {
-    return maybe_opt;
-  }
-}
-
-c10::optional<TypePtr> UnionType::subtractTypeSet(std::vector<TypePtr>& to_subtract) const {
-  std::vector<TypePtr> types;
-
-  // Given a TypePtr `lhs`, this function says whether or not `lhs` (or
-  // one of its parent types) is in the `to_subtract` vector
-  auto should_subtract = [&](const TypePtr& lhs) -> bool {
-    return std::any_of(to_subtract.begin(), to_subtract.end(),
-                        [&](const TypePtr& rhs) {
-                          return lhs->isSubtypeOf(*rhs);
-                        });
-  };
-
-  // Copy all the elements that should NOT be subtracted to the `types`
-  // vector
-  std::copy_if(this->containedTypes().begin(), this->containedTypes().end(),
-              std::back_inserter(types),
-              [&](const TypePtr& t) {
-                return !should_subtract(t);
-              });
-
-  if (types.size() == 0) {
-    return c10::nullopt;
-  } else if (types.size() == 1) {
-    return types[0];
-  } else {
-    return UnionType::create(std::move(types));
-  }
-}
-
-OptionalType::OptionalType(TypePtr contained)
-                           : UnionType({contained, NoneType::get()}, TypeKind::OptionalType) {
-  bool is_numbertype = false;
-  if (auto as_union = contained->cast<UnionType>()) {
-    is_numbertype = as_union->containedTypes().size() == 3 &&
-                    as_union->canHoldType(*NumberType::get());
-  }
-  if (UnionType::containedTypes().size() == 2) {
-    contained_ = UnionType::containedTypes()[0]->kind()!= NoneType::Kind
-                 ? UnionType::containedTypes()[0]
-                 : UnionType::containedTypes()[1];
-  } else if (contained == NumberType::get() || is_numbertype) {
-    contained_ = NumberType::get();
-    types_.clear();
-    types_.push_back(NumberType::get());
-    types_.push_back(NoneType::get());
-  } else {
-    std::vector<TypePtr> to_subtract{NoneType::get()};
-    auto without_none = this->subtractTypeSet(to_subtract);
-    contained_ = UnionType::create({*without_none});
-  }
-  has_free_variables_ = contained_->hasFreeVariables();
-}
-
-bool OptionalType::operator==(const Type& rhs) const {
-  if (auto union_rhs = rhs.cast<UnionType>()) {
-    auto optional_rhs = union_rhs->toOptional();
-    // `**optional_rhs` = `*` to get value of `c10::optional<TypePtr>`,
-    // then `*` to dereference the pointer
-    return optional_rhs && *this == **optional_rhs;
-  } else if (auto optional_rhs = rhs.cast<OptionalType>()) {
-    return *this->getElementType() == *optional_rhs->getElementType();
-  } else {
-    return false;
-  }
-}
-
-bool OptionalType::isSubtypeOfExt(const Type& rhs, std::ostream* why_not) const {
-  if (auto optional_rhs = rhs.castRaw<OptionalType>()) {
-    return getElementType()->isSubtypeOfExt(*optional_rhs->getElementType(), why_not);
-  } else if (auto union_rhs = rhs.castRaw<UnionType>()) {
-    if (!union_rhs->canHoldType(*NoneType::get())) {
-      if (why_not) {
-        *why_not << rhs.repr_str() << " cannot hold None";
-      }
-      return false;
-    } else if (!union_rhs->canHoldType(*this->getElementType())) {
-      if (why_not) {
-        *why_not << rhs.repr_str() << " cannot hold " << this->getElementType();
-      }
-      return false;
-    } else {
-      return true;
-    }
-  } else {
-    // NOLINTNEXTLINE(bugprone-argument-comment)
-    return Type::isSubtypeOfExt(rhs, why_not);
->>>>>>> ddea6980
   }
   return Type::isSubtypeOfExt(rhs, why_not);
 }
@@ -1155,236 +798,6 @@
   return ss.str();
 }
 
-<<<<<<< HEAD
-=======
-VaryingShape<int64_t> TensorType::strides() const {
-  if (!strides_.size().has_value()) {
-    return VaryingShape<int64_t>();
-  }
-  std::vector<c10::optional<int64_t>> ss(*strides_.size());
-  for (size_t i = 0; i < *strides_.size(); i++) {
-    if (!strides_[i].has_value()) {
-      continue;
-    }
-    auto s = *strides_[i];
-    if (s.stride_index_.has_value() && s.stride_.has_value()) {
-      ss[*s.stride_index_] = *s.stride_;
-    }
-  }
-  return VaryingShape<int64_t>(ss);
-}
-
-VaryingShape<Stride> TensorType::computeStrideProps(
-    at::IntArrayRef sizes,
-    at::IntArrayRef strides,
-    bool tensor_contiguity) {
-  int n_dim = static_cast<int>(sizes.size());
-  std::vector<size_t> stride_indices(n_dim);
-
-  // Sorting strides in ascending order
-  // Example:
-  //  Prior to sorting
-  //  Idx:     [0,   1,  2,  3]
-  //  sizes:   [8,   1, 10, 16]
-  //  Strides: [160, 1, 16,  1]
-  //  After sorting
-  //  Idx:     [1,  3,  2,   0]
-  //  sizes:   [1, 16, 10,   8]
-  //  Strides: [1,  1, 16, 160]
-  //
-  // The logic below follows what TensorIterator uses in its logic:
-  //   1. Fast_set_up is the short-cut to identify a. channels_last and
-  //      b. contiguous format, which is what we have in the below logic.
-  //   2. In more generla cases, it does best effort to preserve permutatoin.
-  if (is_channels_last_strides_2d(sizes, strides) || is_channels_last_strides_3d(sizes, strides)) {
-    // case 1.a. short cut channels last
-    std::iota(stride_indices.rbegin() + 1, stride_indices.rend() - 1, 2);
-    stride_indices[0] = 1;
-    stride_indices[n_dim - 1] = 0;
-  } else if (is_contiguous_strides(sizes, strides)) {
-    // case 1.b. short cut contiguous
-    std::iota(stride_indices.rbegin(), stride_indices.rend(), 0);
-  } else {
-    std::iota(stride_indices.begin(), stride_indices.end(), 0);
-    // case 2.
-    //
-    // For broadcasted dimension where stride is 0, we have to stick to
-    // TensorIterator behavior in eager, where they introduce an ambiguous
-    // comparison result to preserve permutation by best effort.
-    // For more details, see NOTE: [Computing output strides]
-    auto should_swap = [&](size_t a, size_t b) {
-      if (strides[a] == 0 || strides[b] == 0) {
-        return 0;
-      } else if (strides[a] < strides[b]) {
-        return -1;
-      } else if (strides[a] > strides[b]) {
-        return 1;
-      } else { // strides[a] == strides[b]
-        if (sizes[a] < sizes[b] || a > b ) {
-          return 1;
-        }
-      }
-      return 0;
-    };
-    for (int i = 1; i < n_dim; i++) {
-      int dim1 = i;
-      for (int dim0 = i - 1; dim0 >= 0; dim0--) {
-        int comparison = should_swap(stride_indices[dim0], stride_indices[dim1]);
-        if (comparison > 0) {
-          std::swap(stride_indices[dim0], stride_indices[dim1]);
-          dim1 = dim0;
-        } else if (comparison < 0) {
-          break;
-        }
-      }
-    }
-  }
-  std::vector<Stride> stride_properties;
-  for (size_t i = 0; i < stride_indices.size(); i++) {
-    bool contiguous_ = tensor_contiguity;
-    if (!contiguous_) {
-      // innermost stride expected to be 1
-      // TODO: turn contiguous_ into an enum CONTIGUOUS, NONCONTIGUOUS,
-      // BROADCASTED
-      if (i == 0) {
-        contiguous_ = strides[stride_indices[i]] == 1;
-      } else {
-        contiguous_ = strides[stride_indices[i]] == 1 ||
-            (strides[stride_indices[i]] != 0 &&
-             strides[stride_indices[i]] ==
-                 strides[stride_indices[i - 1]] * sizes[stride_indices[i - 1]]);
-      }
-    }
-    stride_properties.emplace_back(stride_indices[i], contiguous_, strides[stride_indices[i]]);
-  }
-
-  return VaryingShape<Stride>{stride_properties};
-}
-
-std::atomic<size_t> ShapeSymbol::num_symbols{1};
-
-template struct VaryingShape<c10::ShapeSymbol>;
-template struct VaryingShape<bool>;
-template struct VaryingShape<size_t>;
-template struct VaryingShape<int64_t>;
-
-TensorType::TensorType(
-    c10::optional<at::ScalarType> scalar_type,
-    c10::optional<Device> device,
-    // NOLINTNEXTLINE(modernize-pass-by-value)
-    const SymbolicShape& sizes,
-    const VaryingShape<Stride>& strides,
-    c10::optional<bool> requires_grad,
-    c10::optional<bool> undefined)
-    : SharedType(TypeKind::TensorType),
-      scalar_type_(scalar_type),
-      device_(device),
-      sizes_(sizes),
-      strides_(strides),
-      requires_grad_(requires_grad),
-      undefined_(undefined) {}
-
-TensorTypePtr TensorType::create(const at::Tensor& t) {
-  VaryingShape<bool> contiguity;
-  VaryingShape<size_t> stride_indices;
-  VaryingShape<int64_t> strides;
-  VaryingShape<int64_t> sizes;
-  if (!t.is_mkldnn() && !t.is_sparse() && !t.is_sparse_csr()) {
-    sizes = VaryingShape<int64_t>{t.sizes().vec()};
-    strides = VaryingShape<int64_t>{t.strides().vec()};
-    return TensorType::create(
-        t.scalar_type(), t.device(), sizes, strides, t.requires_grad(), false, t.is_contiguous());
-  }
-
-  return TensorType::create(
-      t.scalar_type(),
-      t.device(),
-      SymbolicShape(),
-      VaryingShape<Stride>{},
-      t.requires_grad(),
-      false);
-}
-
-TensorTypePtr TensorType::create(
-    c10::optional<at::ScalarType> scalar_type,
-    c10::optional<Device> device,
-    const VaryingShape<int64_t>& sizes,
-    const VaryingShape<int64_t>& strides,
-    c10::optional<bool> requires_grad,
-    c10::optional<bool> undefined, bool tensor_contiguity) {
-  if(strides.concrete_sizes() && strides.concrete_sizes().has_value()){
-    // handles case where strides are set
-    TORCH_INTERNAL_ASSERT(sizes.concrete_sizes()->size() == strides.concrete_sizes()->size());
-    auto sprops = strides.concrete_sizes().has_value()
-      ? computeStrideProps(*sizes.concrete_sizes(), *strides.concrete_sizes(), tensor_contiguity)
-      : VaryingShape<Stride>();
-    auto symbol_sizes = SymbolicShape(*sizes.concrete_sizes());
-    return TensorType::create(
-      scalar_type, device, symbol_sizes, sprops, requires_grad, undefined);
-  } else {
-    // strides are all null, but still have number of strides equal to number of ranks
-    TORCH_INTERNAL_ASSERT(sizes.sizes() && sizes.size());
-    auto symbol_sizes = SymbolicShape(*sizes.sizes());
-    return TensorType::create(
-      scalar_type, device, symbol_sizes, VaryingShape<Stride>(*sizes.size()), requires_grad, undefined);
-  }
-}
-
-TensorTypePtr TensorType::create(
-    c10::optional<at::ScalarType> scalar_type,
-    c10::optional<Device> device,
-    const SymbolicShape& sizes,
-    const VaryingShape<Stride>& strides,
-    c10::optional<bool> requires_grad,
-    c10::optional<bool> undefined) {
-  auto pt = TensorTypePtr(new TensorType(
-      scalar_type, device, sizes, strides, requires_grad, undefined));
-  return pt;
-}
-
-TensorTypePtr TensorType::create(
-    c10::optional<at::ScalarType> scalar_type,
-    c10::optional<Device> device,
-    c10::optional<size_t> dim,
-    c10::optional<bool> requires_grad) {
-  return TensorType::create(
-      scalar_type,
-      device,
-      SymbolicShape(dim),
-      VaryingShape<Stride>(dim),
-      requires_grad);
-}
-
-TensorTypePtr TensorType::createContiguous(
-    at::ScalarType scalar_type,
-    at::Device device,
-    at::IntArrayRef sizes) {
-  auto strides = contiguousStridesOf(sizes);
-  TORCH_INTERNAL_ASSERT(strides.size() == sizes.size());
-  return create(
-      scalar_type,
-      device,
-      VaryingShape<int64_t>(sizes),
-      VaryingShape<int64_t>(strides),
-      c10::nullopt);
-}
-
-const SymbolicShape& TensorType::symbolic_sizes() const {
-  return sizes_;
-}
-
-bool TensorType::isSubtypeOfExt(const Type& rhs, std::ostream* why_not) const {
-  if (auto rhs_p = rhs.cast<TensorType>()) {
-    // if we have the same pointer, avoid computing the merge
-    if (this == rhs_p.get()) {
-      return true;
-    }
-    return *merge(*rhs_p) == *rhs_p;
-  }
-  return Type::isSubtypeOfExt(rhs, why_not);
-}
-
->>>>>>> ddea6980
 InterfaceTypePtr InterfaceType::create(QualifiedName qualifiedName, bool is_module) {
   return InterfaceTypePtr(
       new InterfaceType(std::move(qualifiedName), is_module));

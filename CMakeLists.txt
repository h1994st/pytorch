cmake_minimum_required(VERSION 3.5 FATAL_ERROR)
#cmake_policy(SET CMP0022 NEW)
#cmake_policy(SET CMP0023 NEW)

# Use compiler ID "AppleClang" instead of "Clang" for XCode.
# Not setting this sometimes makes XCode C compiler gets detected as "Clang",
# even when the C++ one is detected as "AppleClang".
cmake_policy(SET CMP0010 NEW)
cmake_policy(SET CMP0025 NEW)

# Suppress warning flags in default MSVC configuration.  It's not
# mandatory that we do this (and we don't if cmake is old), but it's
# nice when it's possible, and it's possible on our Windows configs.
if(NOT CMAKE_VERSION VERSION_LESS 3.15.0)
  cmake_policy(SET CMP0092 NEW)
endif()

if(NOT CMAKE_VERSION VERSION_LESS 3.10)
  set(FIND_CUDA_MODULE_DEPRECATED ON)
endif()

# ---[ Project and semantic versioning.
project(Torch CXX C)

if(${CMAKE_SYSTEM_NAME} STREQUAL "Linux")
  set(LINUX TRUE)
else()
  set(LINUX FALSE)
endif()

set(CMAKE_INSTALL_MESSAGE NEVER)

# check and set CMAKE_CXX_STANDARD
string(FIND "${CMAKE_CXX_FLAGS}" "-std=c++" env_cxx_standard)
if(env_cxx_standard GREATER -1)
  message(
      WARNING "C++ standard version definition detected in environment variable."
      "PyTorch requires -std=c++14. Please remove -std=c++ settings in your environment.")
endif()
set(CMAKE_CXX_STANDARD 14)
set(CMAKE_C_STANDARD 11)

if(DEFINED GLIBCXX_USE_CXX11_ABI)
  if(${GLIBCXX_USE_CXX11_ABI} EQUAL 1)
    set(CXX_STANDARD_REQUIRED ON)
    set(CMAKE_CXX_FLAGS "${CMAKE_CXX_FLAGS} -D_GLIBCXX_USE_CXX11_ABI=1")
  endif()
endif()

set(CMAKE_EXPORT_COMPILE_COMMANDS ON)

# One variable that determines whether the current cmake process is being run
# with the main Caffe2 library. This is useful for building modules - if
# modules are built with the main Caffe2 library then one does not need to do
# find caffe2 in the cmake script. One can usually guard it in some way like
#    if(NOT CAFFE2_CMAKE_BUILDING_WITH_MAIN_REPO)
#      find_package(Caffe2 REQUIRED)
#    endif()
set(CAFFE2_CMAKE_BUILDING_WITH_MAIN_REPO ON)

# Googletest's cmake files are going to set it on once they are processed. Let's
# set it at the very beginning so that the entire build is deterministic.
set(THREADS_PREFER_PTHREAD_FLAG ON)

if(NOT DEFINED BLAS_SET_BY_USER)
  if(DEFINED BLAS)
    set(BLAS_SET_BY_USER TRUE)
  else()
    message(STATUS "Not forcing any particular BLAS to be found")
    set(BLAS_SET_BY_USER FALSE)
  endif()
  set(BLAS_SET_BY_USER ${BLAS_SET_BY_USER} CACHE STRING "Marks whether BLAS was manually set by user or auto-detected")
endif()

# Apple specific
if(APPLE)
  # These lines are an attempt to make find_package(cuda) pick up
  # libcuda.dylib, and not cuda.framework.  It doesn't work all
  # the time, but it seems to help for some users.
  # TODO: replace this with a more robust fix
  set(CMAKE_FIND_FRAMEWORK LAST)
  set(CMAKE_FIND_APPBUNDLE LAST)

  # Get clang version on macOS
  execute_process( COMMAND ${CMAKE_CXX_COMPILER} --version OUTPUT_VARIABLE clang_full_version_string )
  string(REGEX REPLACE "Apple LLVM version ([0-9]+\\.[0-9]+).*" "\\1" CLANG_VERSION_STRING ${clang_full_version_string})
  message( STATUS "CLANG_VERSION_STRING:         " ${CLANG_VERSION_STRING} )


  # RPATH stuff
  set(CMAKE_MACOSX_RPATH ON)
  if(NOT IOS)
    # Determine if we can link against ML Compute
    set(MLCOMPUTE_FOUND OFF)
    execute_process(
      COMMAND bash -c "xcrun --sdk macosx --show-sdk-path"
      OUTPUT_VARIABLE _macosx_sdk_path
      OUTPUT_STRIP_TRAILING_WHITESPACE)

    set(_SDK_SEARCH_PATH "${_macosx_sdk_path}/System/Library/Frameworks/")
    set(_FRAMEWORK_SEARCH_PATH "/System/Library/Frameworks/")

    find_library(_MLCompute_fwrk_path_ NAMES MLCompute PATHS ${_FRAMEWORK_SEARCH_PATH} NO_DEFAULT_PATH)
    find_library(_MLCompute_sdk_path_ NAMES MLCompute PATHS ${_SDK_SEARCH_PATH} NO_DEFAULT_PATH)

    if(EXISTS ${CMAKE_CURRENT_SOURCE_DIR}/mlc)
      set(_MLC_FOLDER_EXISTS YES)
    else()
      set(_MLC_FOLDER_EXISTS NO)
    endif()

    if(_MLCompute_fwrk_path_ AND _MLCompute_sdk_path_ AND _MLC_FOLDER_EXISTS)
      set(MLCOMPUTE_FOUND ON)
      message(STATUS "ML Compute framework found")
    else()
      message(STATUS "ML Compute framework not found")
    endif()
  endif()
endif()

set(CPU_AARCH64 OFF)
set(CPU_INTEL OFF)

if(CMAKE_SYSTEM_PROCESSOR MATCHES "(AMD64|x86_64)")
  set(CPU_INTEL ON)
elseif(CMAKE_SYSTEM_PROCESSOR MATCHES "^(aarch64|arm64)")
  set(CPU_AARCH64 ON)
endif()


# For non-supported platforms, turn USE_DISTRIBUTED off by default.
# It is not tested and likely won't work without additional changes.
if(NOT LINUX AND NOT WIN32)
  set(USE_DISTRIBUTED OFF CACHE STRING "Use distributed")
  # On macOS, if USE_DISTRIBUTED is enabled (specified by the user),
  # then make Gloo build with the libuv transport.
  if(APPLE AND USE_DISTRIBUTED)
    set(USE_LIBUV ON CACHE STRING "")
  endif()
endif()

# ---[ Options.
# Note to developers: if you add an option below, make sure you also add it to
# cmake/Summary.cmake so that the summary prints out the option values.
include(CMakeDependentOption)
option(ATEN_NO_TEST "Do not build ATen test binaries" OFF)
option(BUILD_BINARY "Build C++ binaries" OFF)
option(BUILD_DOCS "Build Caffe2 documentation" OFF)
option(BUILD_CUSTOM_PROTOBUF "Build and use Caffe2's own protobuf under third_party" ON)
option(BUILD_PYTHON "Build Python binaries" ON)
option(BUILD_CAFFE2 "Master flag to build Caffe2" ON)
option(BUILD_LITE_INTERPRETER "Master flag to build Lite Interpreter" OFF)
cmake_dependent_option(
    BUILD_CAFFE2_OPS "Build Caffe2 operators" ON
    "BUILD_CAFFE2" OFF)
cmake_dependent_option(
    BUILD_CAFFE2_MOBILE "Build libcaffe2 for mobile (deprecating)" OFF
    "BUILD_CAFFE2" OFF)
option(BUILD_SHARED_LIBS "Build libcaffe2.so" ON)
cmake_dependent_option(
    CAFFE2_LINK_LOCAL_PROTOBUF "If set, build protobuf inside libcaffe2.so." ON
    "BUILD_SHARED_LIBS AND BUILD_CUSTOM_PROTOBUF" OFF)
cmake_dependent_option(
    CAFFE2_USE_MSVC_STATIC_RUNTIME "Using MSVC static runtime libraries" ON
    "NOT BUILD_SHARED_LIBS" OFF)
option(BUILD_TEST "Build C++ test binaries (need gtest and gbenchmark)" OFF)
option(BUILD_STATIC_RUNTIME_BENCHMARK "Build C++ binaries for static runtime benchmarks (need gbenchmark)" OFF)
option(BUILD_TENSOREXPR_BENCHMARK "Build C++ binaries for tensorexpr benchmarks (need gbenchmark)" OFF)
option(BUILD_MOBILE_BENCHMARK "Build C++ test binaries for mobile (ARM) targets(need gtest and gbenchmark)" OFF)
option(BUILD_MOBILE_TEST "Build C++ test binaries for mobile (ARM) targets(need gtest and gbenchmark)" OFF)
option(BUILD_JNI "Build JNI bindings" OFF)
option(BUILD_MOBILE_AUTOGRAD "Build autograd function in mobile build (in development)" OFF)
cmake_dependent_option(
    INSTALL_TEST "Install test binaries if BUILD_TEST is on" ON
    "BUILD_TEST" OFF)
option(USE_CPP_CODE_COVERAGE "Compile C/C++ with code coverage flags" OFF)
option(COLORIZE_OUTPUT "Colorize output during compilation" ON)
option(USE_ASAN "Use Address Sanitizer" OFF)
option(USE_TSAN "Use Thread Sanitizer" OFF)
option(USE_CUDA "Use CUDA" ON)
# BUILD_SPLIT_CUDA must also be exported as an environment variable before building, with
# `export BUILD_SPLIT_CUDA=1` because cpp_extension.py can only work properly if this variable
# also exists in the environment.
# This option is incompatible with CUDA_SEPARABLE_COMPILATION.
cmake_dependent_option(
    BUILD_SPLIT_CUDA "Split torch_cuda library into torch_cuda_cu and torch_cuda_cpp" OFF
    "USE_CUDA AND NOT CUDA_SEPARABLE_COMPILATION" OFF)
option(USE_FAST_NVCC "Use parallel NVCC build" OFF)
option(USE_ROCM "Use ROCm" ON)
option(CAFFE2_STATIC_LINK_CUDA "Statically link CUDA libraries" OFF)
cmake_dependent_option(
    USE_CUDNN "Use cuDNN" ON
    "USE_CUDA" OFF)
cmake_dependent_option(
    USE_STATIC_CUDNN "Use cuDNN static libraries" OFF
    "USE_CUDNN" OFF)
option(USE_FBGEMM "Use FBGEMM (quantized 8-bit server operators)" ON)
option(USE_KINETO "Use Kineto profiling library" ON)
option(USE_CUPTI_SO "Use CUPTI as a shared library" OFF)
option(USE_FAKELOWP "Use FakeLowp operators" OFF)
option(USE_FFMPEG "Use ffmpeg" OFF)
option(USE_GFLAGS "Use GFLAGS" OFF)
option(USE_GLOG "Use GLOG" OFF)
option(USE_LEVELDB "Use LEVELDB" OFF)
option(USE_LITE_PROTO "Use lite protobuf instead of full." OFF)
option(USE_LMDB "Use LMDB" OFF)
option(USE_MAGMA "Use MAGMA" ON)
option(USE_METAL "Use Metal for Caffe2 iOS build" ON)
option(USE_PYTORCH_METAL "Use Metal for PyTorch iOS build" OFF)
option(USE_NATIVE_ARCH "Use -march=native" OFF)
cmake_dependent_option(
    USE_MLCOMPUTE "Use ML Compute for macOS build" ON
    "MLCOMPUTE_FOUND" OFF)
cmake_dependent_option(
    USE_NCCL "Use NCCL" ON
    "USE_CUDA OR USE_ROCM;UNIX;NOT APPLE" OFF)
cmake_dependent_option(USE_RCCL "Use RCCL" ON
    USE_NCCL OFF)
cmake_dependent_option(
    USE_STATIC_NCCL "Use static NCCL" OFF
    "USE_NCCL" OFF)
cmake_dependent_option(
    USE_SYSTEM_NCCL "Use system-wide NCCL" OFF
    "USE_NCCL" OFF)
option(USE_NNAPI "Use NNAPI" OFF)
option(USE_NNPACK "Use NNPACK" ON)
cmake_dependent_option(
    USE_NUMA "Use NUMA. Only available on Linux." ON
    "LINUX" OFF)
cmake_dependent_option(
    USE_NVRTC "Use NVRTC. Only available if USE_CUDA is on." OFF
    "USE_CUDA" OFF)
option(USE_NUMPY "Use NumPy" ON)
option(USE_OBSERVERS "Use observers module." OFF)
option(USE_OPENCL "Use OpenCL" OFF)
option(USE_OPENCV "Use OpenCV" OFF)
option(USE_OPENMP "Use OpenMP for parallel code" ON)
option(USE_PROF "Use profiling" OFF)
option(USE_QNNPACK "Use QNNPACK (quantized 8-bit operators)" ON)
option(USE_PYTORCH_QNNPACK "Use ATen/QNNPACK (quantized 8-bit operators)" ON)
option(USE_REDIS "Use Redis" OFF)
option(USE_ROCKSDB "Use RocksDB" OFF)
option(USE_SNPE "Use Qualcomm's SNPE library" OFF)
option(USE_SYSTEM_EIGEN_INSTALL
    "Use system Eigen instead of the one under third_party" OFF)
option(USE_TENSORRT "Using Nvidia TensorRT library" OFF)
cmake_dependent_option(
    USE_VALGRIND "Use Valgrind. Only available on Linux." ON
    "LINUX" OFF)

if(NOT DEFINED USE_VULKAN)
  cmake_dependent_option(
      USE_VULKAN "Use Vulkan GPU backend" ON
      "ANDROID" OFF)
endif()

<<<<<<< HEAD
=======
option(USE_SOURCE_DEBUG_ON_MOBILE "Enable " ON)
>>>>>>> 078fadaa
option(USE_VULKAN_FP16_INFERENCE "Vulkan - Use fp16 inference" OFF)
option(USE_VULKAN_RELAXED_PRECISION "Vulkan - Use relaxed precision math in the kernels (mediump)" OFF)
option(USE_VULKAN_SHADERC_RUNTIME "Vulkan - Use runtime shader compilation as opposed to build-time (needs libshaderc)" OFF)
option(USE_XNNPACK "Use XNNPACK" ON)
option(USE_ZMQ "Use ZMQ" OFF)
option(USE_ZSTD "Use ZSTD" OFF)
# Ensure that an MKLDNN build is the default for x86 CPUs
# but optional for AArch64 (dependent on -DUSE_MKLDNN).
cmake_dependent_option(
  USE_MKLDNN "Use MKLDNN. Only available on x86, x86_64, and AArch64." "${CPU_INTEL}"
  "CPU_INTEL OR CPU_AARCH64" OFF)
set(MKLDNN_ENABLE_CONCURRENT_EXEC ${USE_MKLDNN})
cmake_dependent_option(
    USE_MKLDNN_CBLAS "Use CBLAS in MKLDNN" OFF
    "USE_MKLDNN" OFF)
option(USE_DISTRIBUTED "Use distributed" ON)
cmake_dependent_option(
    USE_MPI "Use MPI for Caffe2. Only available if USE_DISTRIBUTED is on." ON
    "USE_DISTRIBUTED" OFF)
cmake_dependent_option(
    USE_GLOO "Use Gloo. Only available if USE_DISTRIBUTED is on." ON
    "USE_DISTRIBUTED" OFF)
cmake_dependent_option(
    USE_GLOO_WITH_OPENSSL "Use Gloo with OpenSSL. Only available if USE_GLOO is on." OFF
    "USE_GLOO AND LINUX AND NOT INTERN_BUILD_MOBILE" OFF)
cmake_dependent_option(
    USE_TENSORPIPE "Use TensorPipe. Only available if USE_DISTRIBUTED is on." ON
    "USE_DISTRIBUTED" OFF)
option(USE_TBB "Use TBB" OFF)
option(ONNX_ML "Enable traditional ONNX ML API." ON)
option(HAVE_SOVERSION "Whether to add SOVERSION to the shared objects" OFF)
<<<<<<< HEAD
cmake_dependent_option(
    USE_DEPLOY "Build embedded torch::deploy interpreter" OFF
    "BUILD_PYTHON" OFF)
cmake_dependent_option(USE_CCACHE "Attempt using CCache to wrap the compilation" ON "UNIX" OFF)
=======
option(BUILD_LIBTORCH_CPU_WITH_DEBUG "Enable RelWithDebInfo for libtorch_cpu target only" OFF)
cmake_dependent_option(
    USE_DEPLOY "Build embedded torch::deploy interpreter.  See torch/csrc/deploy/README.md for more info." OFF
    "BUILD_PYTHON" OFF)
cmake_dependent_option(USE_CCACHE "Attempt using CCache to wrap the compilation" ON "UNIX" OFF)
option(WERROR "Build with -Werror supported by the compiler" OFF)
>>>>>>> 078fadaa

if(USE_CCACHE)
  find_program(CCACHE_PROGRAM ccache)
  if(CCACHE_PROGRAM)
    set(CMAKE_C_COMPILER_LAUNCHER "${CCACHE_PROGRAM}")
    set(CMAKE_CXX_COMPILER_LAUNCHER "${CCACHE_PROGRAM}")
    set(CMAKE_CUDA_COMPILER_LAUNCHER "${CCACHE_PROGRAM}")
  else()
    message(STATUS "Could not find ccache. Consider installing ccache to speed up compilation.")
  endif()
endif()

# Since TensorPipe does not support Windows, set it to OFF when WIN32 detected
# On Windows platform, if user does not install libuv in build conda env and
# does not set libuv_ROOT environment variable. Set USE_DISTRIBUTED to OFF.
if(WIN32)
  set(USE_TENSORPIPE OFF)
  message(WARNING "TensorPipe cannot be used on Windows. Set it to OFF")

  if(USE_DISTRIBUTED AND NOT DEFINED ENV{libuv_ROOT})
    find_library(
      libuv_tmp_LIBRARY
      NAMES uv libuv
      HINTS $ENV{CONDA_PREFIX}\\Library $ENV{PREFIX}\\Library
      PATH_SUFFIXES lib
      NO_DEFAULT_PATH)
    if(NOT libuv_tmp_LIBRARY)
      set(USE_DISTRIBUTED OFF)
      set(USE_GLOO OFF)
      message(
        WARNING "Libuv is not installed in current conda env. Set USE_DISTRIBUTED to OFF. "
        "Please run command 'conda install -c conda-forge libuv=1.39' to install libuv.")
    else()
      set(ENV{libuv_ROOT} ${libuv_tmp_LIBRARY}/../../)
    endif()
  endif()
endif()

if(USE_GLOO_WITH_OPENSSL)
  set(USE_TCP_OPENSSL_LOAD ON CACHE STRING "")
endif()

# Linux distributions do not want too many embedded sources, in that sense we
# need to be able to build pytorch with an (almost) empty third_party
# directory.
# USE_SYSTEM_LIBS is a shortcut variable to toggle all the # USE_SYSTEM_*
# variables on. Individual USE_SYSTEM_* variables can be toggled with
# USE_SYSTEM_LIBS being "OFF".
option(USE_SYSTEM_LIBS "Use all available system-provided libraries." OFF)
option(USE_SYSTEM_CPUINFO "Use system-provided cpuinfo." OFF)
option(USE_SYSTEM_SLEEF "Use system-provided sleef." OFF)
option(USE_SYSTEM_GLOO "Use system-provided gloo." OFF)
option(USE_SYSTEM_FP16 "Use system-provided fp16." OFF)
option(USE_SYSTEM_PTHREADPOOL "Use system-provided pthreadpool." OFF)
option(USE_SYSTEM_PSIMD "Use system-provided psimd." OFF)
option(USE_SYSTEM_FXDIV "Use system-provided fxdiv." OFF)
option(USE_SYSTEM_BENCHMARK "Use system-provided google benchmark." OFF)
option(USE_SYSTEM_ONNX "Use system-provided onnx." OFF)
option(USE_SYSTEM_XNNPACK "Use system-provided xnnpack." OFF)
option(USE_GOLD_LINKER "Use ld.gold to link" OFF)
if(USE_SYSTEM_LIBS)
  set(USE_SYSTEM_CPUINFO ON)
  set(USE_SYSTEM_SLEEF ON)
  set(USE_SYSTEM_GLOO ON)
  set(BUILD_CUSTOM_PROTOBUF OFF)
  set(USE_SYSTEM_EIGEN_INSTALL ON)
  set(USE_SYSTEM_FP16 ON)
  set(USE_SYSTEM_PTHREADPOOL ON)
  set(USE_SYSTEM_PSIMD ON)
  set(USE_SYSTEM_FXDIV ON)
  set(USE_SYSTEM_BENCHMARK ON)
  set(USE_SYSTEM_ONNX ON)
  set(USE_SYSTEM_XNNPACK ON)
endif()

# Used when building Caffe2 through setup.py
option(BUILDING_WITH_TORCH_LIBS "Tell cmake if Caffe2 is being built alongside torch libs" ON)

# /Z7 override option
# When generating debug symbols, CMake default to use the flag /Zi.
# However, it is not compatible with sccache. So we rewrite it off.
# But some users don't use sccache; this override is for them.
cmake_dependent_option(
  MSVC_Z7_OVERRIDE "Work around sccache bug by replacing /Zi and /ZI with /Z7 when using MSVC (if you are not using sccache, you can turn this OFF)" ON
  "MSVC" OFF)

if(NOT USE_SYSTEM_ONNX)
  set(ONNX_NAMESPACE "onnx_torch" CACHE STRING "A namespace for ONNX; needed to build with other frameworks that share ONNX.")
else()
  set(ONNX_NAMESPACE "onnx" CACHE STRING "A namespace for ONNX; needed to build with other frameworks that share ONNX.")
endif()
set(SELECTED_OP_LIST "" CACHE STRING
    "Path to the yaml file that contains the list of operators to include for custom build. Include all operators by default.")
set(OP_DEPENDENCY "" CACHE STRING
    "Path to the yaml file that contains the op dependency graph for custom build.")
set(STATIC_DISPATCH_BACKEND "" CACHE STRING
    "Name of the backend for which static dispatch code is generated, e.g.: CPU.")

# This is a fix for a rare build issue on Ubuntu:
# symbol lookup error: miniconda3/envs/pytorch-py3.7/lib/libmkl_intel_lp64.so: undefined symbol: mkl_blas_dsyrk
# https://software.intel.com/en-us/articles/symbol-lookup-error-when-linking-intel-mkl-with-gcc-on-ubuntu
if(LINUX)
  set(CMAKE_SHARED_LINKER_FLAGS "${CMAKE_SHARED_LINKER_FLAGS} -Wl,--no-as-needed")
endif()

if(MSVC)
  foreach(flag_var
      CMAKE_C_FLAGS CMAKE_C_FLAGS_DEBUG CMAKE_C_FLAGS_RELEASE
      CMAKE_C_FLAGS_MINSIZEREL CMAKE_C_FLAGS_RELWITHDEBINFO
      CMAKE_CXX_FLAGS CMAKE_CXX_FLAGS_DEBUG CMAKE_CXX_FLAGS_RELEASE
      CMAKE_CXX_FLAGS_MINSIZEREL CMAKE_CXX_FLAGS_RELWITHDEBINFO)
    # Replace /Zi and /ZI with /Z7
    if(MSVC_Z7_OVERRIDE)
      if(${flag_var} MATCHES "/Z[iI]")
        string(REGEX REPLACE "/Z[iI]" "/Z7" ${flag_var} "${${flag_var}}")
      endif(${flag_var} MATCHES "/Z[iI]")
    endif(MSVC_Z7_OVERRIDE)
    # Turn off warnings on Windows.  In an ideal world we'd be warning
    # clean on Windows too, but this is too much work for our
    # non-Windows developers.
    #
    # NB: Technically, this is not necessary if CMP0092 was applied
    # properly, but only cmake >= 3.15 has this policy, so we nail
    # it one more time just be safe.
    #
    # NB2: This is NOT enough to prevent warnings from nvcc on MSVC.  At the
    # moment only CMP0092 is enough to prevent those warnings too.
    string(REPLACE "/W3" "" ${flag_var} "${${flag_var}}")

    # Turn off warnings (Windows build is currently is extremely warning
    # unclean and the warnings aren't telling us anything useful.)
    string(APPEND ${flag_var} " /w")

    if(${CAFFE2_USE_MSVC_STATIC_RUNTIME})
      if(${flag_var} MATCHES "/MD")
        string(REGEX REPLACE "/MD" "/MT" ${flag_var} "${${flag_var}}")
      endif(${flag_var} MATCHES "/MD")
    else()
      if(${flag_var} MATCHES "/MT")
        string(REGEX REPLACE "/MT" "/MD" ${flag_var} "${${flag_var}}")
      endif()
    endif()

    # /bigobj increases number of sections in .obj file, which is needed to link
    # against libraries in Python 2.7 under Windows
    # For Visual Studio generators, if /MP is not added, then we may need
    # to add /MP to the flags.
    # For other generators like ninja, we don't need to add /MP because it is
    # already handled by the generator itself.
    if(CMAKE_GENERATOR MATCHES "Visual Studio" AND NOT ${flag_var} MATCHES "/MP")
      set(${flag_var} "${${flag_var}} /MP /bigobj")
    else()
      set(${flag_var} "${${flag_var}} /bigobj")
    endif()
  endforeach(flag_var)

  foreach(flag_var
      CMAKE_C_FLAGS CMAKE_C_FLAGS_RELEASE CMAKE_C_FLAGS_MINSIZEREL
      CMAKE_CXX_FLAGS CMAKE_CXX_FLAGS_RELEASE CMAKE_CXX_FLAGS_MINSIZEREL)
    if(${flag_var} MATCHES "/Z[iI7]")
      string(REGEX REPLACE "/Z[iI7]" "" ${flag_var} "${${flag_var}}")
    endif()
  endforeach(flag_var)

  foreach(flag_var
      CMAKE_SHARED_LINKER_FLAGS_DEBUG CMAKE_STATIC_LINKER_FLAGS_DEBUG
      CMAKE_EXE_LINKER_FLAGS_DEBUG CMAKE_MODULE_LINKER_FLAGS_DEBUG)
    # Switch off incremental linking in debug builds
    if(${flag_var} MATCHES "/INCREMENTAL" AND NOT ${flag_var} MATCHES "/INCREMENTAL:NO")
      string(REGEX REPLACE "/INCREMENTAL" "/INCREMENTAL:NO" ${flag_var} "${${flag_var}}")
    endif()
  endforeach(flag_var)

  foreach(flag_var
      CMAKE_SHARED_LINKER_FLAGS CMAKE_STATIC_LINKER_FLAGS
      CMAKE_EXE_LINKER_FLAGS CMAKE_MODULE_LINKER_FLAGS)
    string(APPEND ${flag_var} " /ignore:4049 /ignore:4217")
  endforeach(flag_var)

  # Try harder
  list(APPEND CUDA_NVCC_FLAGS "-Xcompiler" "/w" "-w")
endif(MSVC)

list(APPEND CUDA_NVCC_FLAGS "-Xfatbin" "-compress-all")
list(APPEND CUDA_NVCC_FLAGS_DEBUG "-Xfatbin" "-compress-all")
list(APPEND CUDA_NVCC_FLAGS_RELWITHDEBINFO "-Xfatbin" "-compress-all")

if(NOT MSVC)
  list(APPEND CUDA_NVCC_FLAGS_DEBUG "-g" "-lineinfo" "--source-in-ptx")
  list(APPEND CUDA_NVCC_FLAGS_RELWITHDEBINFO "-g" "-lineinfo" "--source-in-ptx")
endif(NOT MSVC)

# Set INTERN_BUILD_MOBILE for all mobile builds. Components that are not
# applicable to mobile are disabled by this variable.
# Setting `BUILD_PYTORCH_MOBILE_WITH_HOST_TOOLCHAIN` environment variable can
# force it to do mobile build with host toolchain - which is useful for testing
# purpose.
if(ANDROID OR IOS OR DEFINED ENV{BUILD_PYTORCH_MOBILE_WITH_HOST_TOOLCHAIN})
  set(INTERN_BUILD_MOBILE ON)

  if(DEFINED ENV{BUILD_PYTORCH_MOBILE_WITH_HOST_TOOLCHAIN})
    # C10_MOBILE is derived from Android/iOS toolchain macros in
    # c10/macros/Macros.h, so it needs to be explicitly set here.
    string(APPEND CMAKE_CXX_FLAGS " -DC10_MOBILE")
  endif()
endif()

# INTERN_BUILD_ATEN_OPS is used to control whether to build ATen/TH operators.
# It's disabled for caffe2 mobile library.
if(INTERN_BUILD_MOBILE AND BUILD_CAFFE2_MOBILE)
  set(INTERN_BUILD_ATEN_OPS OFF)
else()
  set(INTERN_BUILD_ATEN_OPS ON)
endif()

# BUILD_CAFFE2_MOBILE is the master switch to choose between libcaffe2 v.s. libtorch mobile build.
# When it's enabled it builds original libcaffe2 mobile library without ATen/TH ops nor TorchScript support;
# When it's disabled it builds libtorch mobile library, which contains ATen/TH ops and native support for
# TorchScript model, but doesn't contain not-yet-unified caffe2 ops;
if(INTERN_BUILD_MOBILE AND NOT BUILD_CAFFE2_MOBILE)
  if(NOT BUILD_SHARED_LIBS AND NOT "${SELECTED_OP_LIST}" STREQUAL "")
    string(APPEND CMAKE_CXX_FLAGS " -DNO_EXPORT")
  endif()
  if(BUILD_MOBILE_AUTOGRAD)
    set(INTERN_DISABLE_AUTOGRAD OFF)
  else()
    set(INTERN_DISABLE_AUTOGRAD ON)
  endif()
  set(BUILD_PYTHON OFF)
  set(BUILD_CAFFE2_OPS OFF)
  set(USE_DISTRIBUTED OFF)
  set(NO_API ON)
  set(USE_FBGEMM OFF)
  set(USE_QNNPACK OFF)
  set(INTERN_DISABLE_ONNX ON)
  set(INTERN_USE_EIGEN_BLAS ON)
  # Disable developing mobile interpreter for actual mobile build.
  # Enable it elsewhere to capture build error.
  set(INTERN_DISABLE_MOBILE_INTERP ON)
endif()

# ---[ Utils
include(cmake/public/utils.cmake)

# ---[ Version numbers for generated libraries
file(READ version.txt TORCH_DEFAULT_VERSION)
# Strip trailing newline
string(REGEX REPLACE "\n$" "" TORCH_DEFAULT_VERSION "${TORCH_DEFAULT_VERSION}")
if("${TORCH_DEFAULT_VERSION} " STREQUAL " ")
  message(WARNING "Could not get version from base 'version.txt'")
  # If we can't get the version from the version file we should probably
  # set it to something non-sensical like 0.0.0
  set(TORCH_DEFAULT_VERSION, "0.0.0")
endif()
set(TORCH_BUILD_VERSION "${TORCH_DEFAULT_VERSION}" CACHE STRING "Torch build version")
if(DEFINED ENV{PYTORCH_BUILD_VERSION})
  set(TORCH_BUILD_VERSION "$ENV{PYTORCH_BUILD_VERSION}"
    CACHE STRING "Torch build version" FORCE)
endif()
if(NOT TORCH_BUILD_VERSION)
  # An empty string was specified so force version to the default
  set(TORCH_BUILD_VERSION "${TORCH_DEFAULT_VERSION}"
    CACHE STRING "Torch build version" FORCE)
endif()
caffe2_parse_version_str(TORCH ${TORCH_BUILD_VERSION})
caffe2_parse_version_str(CAFFE2 ${TORCH_BUILD_VERSION})
set(TORCH_SOVERSION "${TORCH_VERSION_MAJOR}.${TORCH_VERSION_MINOR}")

# ---[ CMake scripts + modules
list(APPEND CMAKE_MODULE_PATH ${PROJECT_SOURCE_DIR}/cmake/Modules)

# ---[ CMake build directories
set(CMAKE_ARCHIVE_OUTPUT_DIRECTORY ${CMAKE_BINARY_DIR}/lib)
set(CMAKE_LIBRARY_OUTPUT_DIRECTORY ${CMAKE_BINARY_DIR}/lib)
set(CMAKE_RUNTIME_OUTPUT_DIRECTORY ${CMAKE_BINARY_DIR}/bin)

enable_testing()

# ---[ Build variables set within the cmake tree
include(cmake/BuildVariables.cmake)
set(CAFFE2_ALLOWLIST "" CACHE STRING "A allowlist file of files that one should build.")

# Set default build type
if(NOT CMAKE_BUILD_TYPE)
    message(STATUS "Build type not set - defaulting to Release")
    set(CMAKE_BUILD_TYPE "Release" CACHE STRING "Choose the type of build from: Debug Release RelWithDebInfo MinSizeRel Coverage." FORCE)
endif()

# The below means we are cross compiling for arm64 or x86_64 on MacOSX
if(NOT IOS AND CMAKE_SYSTEM_NAME STREQUAL "Darwin" AND CMAKE_OSX_ARCHITECTURES MATCHES "^(x86_64|arm64)$")
  set(CROSS_COMPILING_MACOSX TRUE)
  # We need to compile a universal protoc to not fail protobuf build
  # We set CMAKE_TRY_COMPILE_TARGET_TYPE to STATIC_LIBRARY (vs executable) to succeed the cmake compiler check for cross-compiling
  set(protoc_build_command "./scripts/build_host_protoc.sh --other-flags -DCMAKE_OSX_ARCHITECTURES=\"x86_64;arm64\" -DCMAKE_TRY_COMPILE_TARGET_TYPE=STATIC_LIBRARY -DCMAKE_C_COMPILER_WORKS=1 -DCMAKE_CXX_COMPILER_WORKS=1")
  # We write to a temp scriptfile because CMake COMMAND dislikes double quotes in commands
  file(WRITE ${PROJECT_SOURCE_DIR}/tmp_protoc_script.sh "#!/bin/bash\n${protoc_build_command}")
  file(COPY ${PROJECT_SOURCE_DIR}/tmp_protoc_script.sh DESTINATION ${PROJECT_SOURCE_DIR}/scripts/ FILE_PERMISSIONS OWNER_EXECUTE OWNER_WRITE OWNER_READ)
  execute_process(COMMAND ./scripts/tmp_protoc_script.sh
                  WORKING_DIRECTORY ${PROJECT_SOURCE_DIR}
                  RESULT_VARIABLE BUILD_HOST_PROTOC_RESULT)
  file(REMOVE ${PROJECT_SOURCE_DIR}/tmp_protoc_script.sh ${PROJECT_SOURCE_DIR}/scripts/tmp_protoc_script.sh)
  if(NOT BUILD_HOST_PROTOC_RESULT EQUAL "0")
    message(FATAL_ERROR "Could not compile universal protoc.")
  endif()
  set(PROTOBUF_PROTOC_EXECUTABLE "${PROJECT_SOURCE_DIR}/build_host_protoc/bin/protoc")
  set(CAFFE2_CUSTOM_PROTOC_EXECUTABLE "${PROJECT_SOURCE_DIR}/build_host_protoc/bin/protoc")
endif()

# ---[ Misc checks to cope with various compiler modes
include(cmake/MiscCheck.cmake)

# External projects
include(ExternalProject)

# ---[ Dependencies
# ---[ FBGEMM doesn't work on x86 32bit and CMAKE_SYSTEM_PROCESSOR thinks its 64bit
if(USE_FBGEMM AND ((CMAKE_SYSTEM_PROCESSOR STREQUAL "x86_64" AND CMAKE_SIZEOF_VOID_P EQUAL 4) OR CMAKE_SYSTEM_PROCESSOR STREQUAL "x86"))
  set(USE_FBGEMM OFF)
endif()

include(cmake/Dependencies.cmake)

if(USE_FBGEMM)
  string(APPEND CMAKE_CXX_FLAGS " -DUSE_FBGEMM")
endif()

if(USE_QNNPACK)
  string(APPEND CMAKE_CXX_FLAGS " -DUSE_QNNPACK")
endif()

if(USE_PYTORCH_QNNPACK)
  string(APPEND CMAKE_CXX_FLAGS " -DUSE_PYTORCH_QNNPACK")
endif()

if(USE_XNNPACK)
  string(APPEND CMAKE_CXX_FLAGS " -DUSE_XNNPACK")
endif()

if(USE_VULKAN)
  string(APPEND CMAKE_CXX_FLAGS " -DUSE_VULKAN")
  string(APPEND CMAKE_CXX_FLAGS " -DUSE_VULKAN_API")

  if(USE_VULKAN_FP16_INFERENCE)
    string(APPEND CMAKE_CXX_FLAGS " -DUSE_VULKAN_FP16_INFERENCE")
  endif()

  if(USE_VULKAN_RELAXED_PRECISION)
    string(APPEND CMAKE_CXX_FLAGS " -DUSE_VULKAN_RELAXED_PRECISION")
  endif()

  if(USE_VULKAN_SHADERC_RUNTIME)
    string(APPEND CMAKE_CXX_FLAGS " -DUSE_VULKAN_SHADERC_RUNTIME")
  endif()
endif()

if(BUILD_LITE_INTERPRETER)
  string(APPEND CMAKE_CXX_FLAGS " -DBUILD_LITE_INTERPRETER")
endif()

if(USE_PYTORCH_METAL)
  string(APPEND CMAKE_CXX_FLAGS " -DUSE_PYTORCH_METAL")
endif()

if(USE_SOURCE_DEBUG_ON_MOBILE)
  string(APPEND CMAKE_CXX_FLAGS " -DSYMBOLICATE_MOBILE_DEBUG_HANDLE")
endif()

# ---[ Allowlist file if allowlist is specified
include(cmake/Allowlist.cmake)

# ---[ Set link flag, handle additional deps for gcc 4.8 and above
if(CMAKE_COMPILER_IS_GNUCXX AND CMAKE_CXX_COMPILER_VERSION VERSION_GREATER 4.8.0 AND NOT ANDROID)
  message(STATUS "GCC ${CMAKE_CXX_COMPILER_VERSION}: Adding gcc and gcc_s libs to link line")
  list(APPEND Caffe2_DEPENDENCY_LIBS gcc_s gcc)
endif()

# ---[ Build flags
if(NOT MSVC)
  string(APPEND CMAKE_CXX_FLAGS " -O2 -fPIC")
  string(APPEND CMAKE_CXX_FLAGS " -Wno-narrowing")
  # Eigen fails to build with some versions, so convert this to a warning
  # Details at http://eigen.tuxfamily.org/bz/show_bug.cgi?id=1459
  string(APPEND CMAKE_CXX_FLAGS " -Wall")
  string(APPEND CMAKE_CXX_FLAGS " -Wextra")
  string(APPEND CMAKE_CXX_FLAGS " -Werror=return-type")
  string(APPEND CMAKE_CXX_FLAGS " -Wno-missing-field-initializers")
  string(APPEND CMAKE_CXX_FLAGS " -Wno-type-limits")
  string(APPEND CMAKE_CXX_FLAGS " -Wno-array-bounds")
  string(APPEND CMAKE_CXX_FLAGS " -Wno-unknown-pragmas")
  string(APPEND CMAKE_CXX_FLAGS " -Wno-sign-compare")
  string(APPEND CMAKE_CXX_FLAGS " -Wno-unused-parameter")
  string(APPEND CMAKE_CXX_FLAGS " -Wno-unused-variable")
  string(APPEND CMAKE_CXX_FLAGS " -Wno-unused-function")
  string(APPEND CMAKE_CXX_FLAGS " -Wno-unused-result")
  string(APPEND CMAKE_CXX_FLAGS " -Wno-unused-local-typedefs")
  string(APPEND CMAKE_CXX_FLAGS " -Wno-strict-overflow")
  string(APPEND CMAKE_CXX_FLAGS " -Wno-strict-aliasing")
  string(APPEND CMAKE_CXX_FLAGS " -Wno-error=deprecated-declarations")
  if(CMAKE_COMPILER_IS_GNUCXX AND NOT (CMAKE_CXX_COMPILER_VERSION VERSION_LESS 7.0.0))
    string(APPEND CMAKE_CXX_FLAGS " -Wno-stringop-overflow")
  endif()
  if(CMAKE_COMPILER_IS_GNUCXX)
    # Suppress "The ABI for passing parameters with 64-byte alignment has changed in GCC 4.6"
    string(APPEND CMAKE_CXX_FLAGS " -Wno-psabi")
  endif()

  # Use ld.gold if available, fall back to ld.bfd (the default ld) if not
  if(USE_GOLD_LINKER)
    if(USE_DISTRIBUTED AND USE_MPI)
      # Same issue as here with default MPI on Ubuntu
      # https://bugs.launchpad.net/ubuntu/+source/deal.ii/+bug/1841577
      message(WARNING "Refusing to use gold when USE_MPI=1")
    else()
      execute_process(
        COMMAND
        "${CMAKE_C_COMPILER}" -fuse-ld=gold -Wl,--version
         ERROR_QUIET
         OUTPUT_VARIABLE LD_VERSION)
      if(NOT "${LD_VERSION}" MATCHES "GNU gold")
        message(WARNING "USE_GOLD_LINKER was set but ld.gold isn't available, turning it off")
        set(USE_GOLD_LINKER OFF)
      else()
        message(STATUS "ld.gold is available, using it to link")
        set(CMAKE_EXE_LINKER_FLAGS "${CMAKE_EXE_LINKER_FLAGS} -fuse-ld=gold")
        set(CMAKE_SHARED_LINKER_FLAGS "${CMAKE_SHARED_LINKER_FLAGS} -fuse-ld=gold")
        set(CMAKE_MODULE_LINKER_FLAGS "${CMAKE_MODULE_LINKER_FLAGS} -fuse-ld=gold")
      endif()
    endif()
  endif()

  string(APPEND CMAKE_CXX_FLAGS " -Wno-error=pedantic")
  string(APPEND CMAKE_CXX_FLAGS " -Wno-error=redundant-decls")
  string(APPEND CMAKE_CXX_FLAGS " -Wno-error=old-style-cast")
  # These flags are not available in GCC-4.8.5. Set only when using clang.
  # Compared against https://gcc.gnu.org/onlinedocs/gcc-4.8.5/gcc/Option-Summary.html
  if("${CMAKE_CXX_COMPILER_ID}" MATCHES "Clang")
    string(APPEND CMAKE_CXX_FLAGS " -Wno-invalid-partial-specialization")
    string(APPEND CMAKE_CXX_FLAGS " -Wno-typedef-redefinition")
    string(APPEND CMAKE_CXX_FLAGS " -Wno-unknown-warning-option")
    string(APPEND CMAKE_CXX_FLAGS " -Wno-unused-private-field")
    string(APPEND CMAKE_CXX_FLAGS " -Wno-inconsistent-missing-override")
    string(APPEND CMAKE_CXX_FLAGS " -Wno-aligned-allocation-unavailable")
    string(APPEND CMAKE_CXX_FLAGS " -Wno-c++14-extensions")
    string(APPEND CMAKE_CXX_FLAGS " -Wno-constexpr-not-const")
    string(APPEND CMAKE_CXX_FLAGS " -Wno-missing-braces")
    string(APPEND CMAKE_CXX_FLAGS " -Qunused-arguments")
    if(${COLORIZE_OUTPUT})
      string(APPEND CMAKE_CXX_FLAGS " -fcolor-diagnostics")
    endif()
  endif()
  if("${CMAKE_CXX_COMPILER_ID}" STREQUAL "GNU" AND CMAKE_CXX_COMPILER_VERSION VERSION_GREATER 4.9)
    if(${COLORIZE_OUTPUT})
      string(APPEND CMAKE_CXX_FLAGS " -fdiagnostics-color=always")
    endif()
  endif()
  if((APPLE AND (NOT ("${CLANG_VERSION_STRING}" VERSION_LESS "9.0")))
    OR(CMAKE_COMPILER_IS_GNUCXX
    AND(CMAKE_CXX_COMPILER_VERSION VERSION_GREATER 7.0 AND NOT APPLE)))
    string(APPEND CMAKE_CXX_FLAGS " -faligned-new")
  endif()
  if(WERROR)
    check_cxx_compiler_flag("-Werror" COMPILER_SUPPORT_WERROR)
    if(NOT COMPILER_SUPPORT_WERROR)
      set(WERROR FALSE)
    else()
      string(APPEND CMAKE_CXX_FLAGS " -Werror")
    endif()
  endif(WERROR)
  if(NOT APPLE)
    string(APPEND CMAKE_CXX_FLAGS " -Wno-unused-but-set-variable")
    string(APPEND CMAKE_CXX_FLAGS " -Wno-maybe-uninitialized")
  endif()
  string(APPEND CMAKE_CXX_FLAGS_DEBUG " -fno-omit-frame-pointer -O0")
  string(APPEND CMAKE_LINKER_FLAGS_DEBUG " -fno-omit-frame-pointer -O0")
  string(APPEND CMAKE_CXX_FLAGS " -fno-math-errno")
  string(APPEND CMAKE_CXX_FLAGS " -fno-trapping-math")
  check_cxx_compiler_flag("-Werror=format" HAS_WERROR_FORMAT)
  if(HAS_WERROR_FORMAT)
    string(APPEND CMAKE_CXX_FLAGS " -Werror=format")
  endif()
  check_cxx_compiler_flag("-Werror=cast-function-type" HAS_WERROR_CAST_FUNCTION_TYPE)
  if(HAS_WERROR_CAST_FUNCTION_TYPE)
    string(APPEND CMAKE_CXX_FLAGS " -Werror=cast-function-type")
  endif()
endif()

if(USE_ASAN)
    string(APPEND CMAKE_CXX_FLAGS_DEBUG " -fsanitize=address")
    string(APPEND CMAKE_LINKER_FLAGS_DEBUG " -fsanitize=address")
endif()

if(CMAKE_SYSTEM_PROCESSOR MATCHES "aarch64")
  include(CheckCSourceCompiles)
  check_c_source_compiles("#include <arm_neon.h>
int main() {
  float a[] = {1.0, 1.0};
  float32x4x2_t v;
  v.val[0] = vcombine_f32 (vcreate_f32 (0UL), vcreate_f32 (0UL));
  v.val[1] = vcombine_f32 (vcreate_f32 (0UL), vcreate_f32 (0UL));
  vst1q_f32_x2(a, v);
  return 0;
}" HAS_VST1)

  if(NOT HAS_VST1)
    string(APPEND CMAKE_CXX_FLAGS " -DMISSING_ARM_VST1")
  endif()
endif()

if(CMAKE_SYSTEM_PROCESSOR MATCHES "aarch64")
  include(CheckCSourceCompiles)
  check_c_source_compiles("#include <arm_neon.h>
int main() {
  float a[] = {1.0, 1.0};
  vld1q_f32_x2(a);
  return 0;
}" HAS_VLD1)

  if(NOT HAS_VLD1)
    string(APPEND CMAKE_CXX_FLAGS " -DMISSING_ARM_VLD1")
  endif()
endif()


# Add code coverage flags to supported compilers
if(USE_CPP_CODE_COVERAGE)
  if("${CMAKE_CXX_COMPILER_ID}" STREQUAL "GNU")
    string(APPEND CMAKE_C_FLAGS  " --coverage -fprofile-abs-path")
    string(APPEND CMAKE_CXX_FLAGS  " --coverage -fprofile-abs-path")
  elseif("${CMAKE_CXX_COMPILER_ID}" MATCHES "Clang")
    string(APPEND CMAKE_C_FLAGS  " -fprofile-instr-generate -fcoverage-mapping")
    string(APPEND CMAKE_CXX_FLAGS " -fprofile-instr-generate -fcoverage-mapping")
  else()
    message(ERROR "Code coverage for compiler ${CMAKE_CXX_COMPILER_ID} is unsupported")
  endif()

endif()

if(APPLE)
    if(USE_MLCOMPUTE)
      set(CMAKE_CXX_FLAGS "${CMAKE_CXX_FLAGS} -DUSE_MLCOMPUTE -fobjc-arc -framework MLCompute -framework Metal")
    endif()
    string(APPEND CMAKE_CXX_FLAGS " -Wno-unused-private-field")
    string(APPEND CMAKE_CXX_FLAGS " -Wno-missing-braces")
    string(APPEND CMAKE_CXX_FLAGS " -Wno-c++14-extensions")
    string(APPEND CMAKE_CXX_FLAGS " -Wno-constexpr-not-const")
endif()

if(EMSCRIPTEN)
  string(APPEND CMAKE_CXX_FLAGS " -Wno-implicit-function-declaration -DEMSCRIPTEN -s DISABLE_EXCEPTION_CATCHING=0")
endif()

if(CMAKE_COMPILER_IS_GNUCXX AND CMAKE_CXX_COMPILER_VERSION VERSION_GREATER 7.0.0)
  string(APPEND CMAKE_CXX_FLAGS " -Wno-stringop-overflow")
endif()

if(ANDROID AND (NOT ANDROID_DEBUG_SYMBOLS))
  if(CMAKE_COMPILER_IS_GNUCXX)
    string(APPEND CMAKE_CXX_FLAGS " -s")
  elseif("${CMAKE_CXX_COMPILER_ID}" MATCHES "Clang")
    string(APPEND CMAKE_CXX_FLAGS " -g0")
  else()
    string(APPEND CMAKE_EXE_LINKER_FLAGS " -s")
  endif()
endif()

if(NOT APPLE AND UNIX)
  list(APPEND Caffe2_DEPENDENCY_LIBS dl)
endif()

# Prefix path to Caffe2 headers.
# If a directory containing installed Caffe2 headers was inadvertently
# added to the list of include directories, prefixing
# PROJECT_SOURCE_DIR means this source tree always takes precedence.
include_directories(BEFORE ${PROJECT_SOURCE_DIR})

# Prefix path to generated Caffe2 headers.
# These need to take precedence over their empty counterparts located
# in PROJECT_SOURCE_DIR.
include_directories(BEFORE ${PROJECT_BINARY_DIR})

include_directories(BEFORE ${PROJECT_SOURCE_DIR}/aten/src/)
include_directories(BEFORE ${PROJECT_BINARY_DIR}/aten/src/)

# ---[ Main build
add_subdirectory(c10)
add_subdirectory(caffe2)

# --[ Documentation
if(BUILD_DOCS)
  # check if Doxygen is installed
  find_package(Doxygen)
  if(DOXYGEN_FOUND)
    message("Generating documentation")

    set(DOXYGEN_C_IN ${CMAKE_CURRENT_SOURCE_DIR}/docs/caffe2/.Doxyfile-c)
    set(DOXYGEN_C_OUT ${CMAKE_CURRENT_SOURCE_DIR}/docs/caffe2/Doxyfile-c)
    set(DOXYGEN_P_IN ${CMAKE_CURRENT_SOURCE_DIR}/docs/caffe2/.Doxyfile-python)
    set(DOXYGEN_P_OUT ${CMAKE_CURRENT_SOURCE_DIR}/docs/caffe2/Doxyfile-python)

    if(EXISTS ${CMAKE_CURRENT_BINARY_DIR}/docs)
      file(REMOVE_RECURSE ${CMAKE_CURRENT_BINARY_DIR}/docs)
    endif()

    file(MAKE_DIRECTORY ${CMAKE_CURRENT_BINARY_DIR}/docs)
    configure_file(${DOXYGEN_C_IN} ${DOXYGEN_C_OUT} @ONLY)
    configure_file(${DOXYGEN_P_IN} ${DOXYGEN_P_OUT} @ONLY)

    add_custom_target(doc_doxygen_c ALL
        COMMAND ${DOXYGEN_EXECUTABLE} ${DOXYGEN_C_OUT}
        WORKING_DIRECTORY ${CMAKE_CURRENT_SOURCE_DIR}
        COMMENT "Generating C++ API documentation with Doxygen"
        VERBATIM)

    add_custom_target(doc_doxygen_python ALL
        COMMAND ${DOXYGEN_EXECUTABLE} ${DOXYGEN_P_OUT}
        WORKING_DIRECTORY ${CMAKE_CURRENT_SOURCE_DIR}
        COMMENT "Generating Python API documentation with Doxygen"
        VERBATIM)
  else()
    message(FATAL_ERROR "Doxygen needs to be installed to generate the documentation")
  endif()
endif()

# ---[ CMake related files
# Uninistall option.
if(NOT TARGET caffe2_uninstall)
  configure_file(
      ${CMAKE_CURRENT_SOURCE_DIR}/cmake/cmake_uninstall.cmake.in
      ${CMAKE_CURRENT_BINARY_DIR}/cmake_uninstall.cmake
      IMMEDIATE @ONLY)

  add_custom_target(caffe2_uninstall
      COMMAND ${CMAKE_COMMAND} -P
      ${CMAKE_CURRENT_BINARY_DIR}/cmake_uninstall.cmake)
endif()

# ---[ Make configuration files for cmake to allow dependent libraries
# easier access to Caffe2.

if((NOT USE_GLOG) OR (NOT USE_GFLAGS) OR BUILD_CUSTOM_PROTOBUF)
  message(WARNING
      "Generated cmake files are only fully tested if one builds "
      "with system glog, gflags, and protobuf. Other settings may "
      "generate files that are not well tested.")
endif()

if(USE_CUDA OR USE_ROCM)
  # TODO: check if we should include other cuda dependency libraries
  # to the interface as well.

endif()

# Note(jiayq): when building static libraries, all PRIVATE dependencies
# will also become interface libraries, and as a result if there are any
# dependency libraries that are not exported, the following install export
# script will fail. As a result, we will only provide the targets cmake
# files for shared lib installation. For more info, read:
# https://cmake.org/pipermail/cmake/2016-May/063400.html
if(BUILD_SHARED_LIBS)
  configure_file(
      ${PROJECT_SOURCE_DIR}/cmake/Caffe2ConfigVersion.cmake.in
      ${PROJECT_BINARY_DIR}/Caffe2ConfigVersion.cmake
      @ONLY)
  configure_file(
      ${PROJECT_SOURCE_DIR}/cmake/Caffe2Config.cmake.in
      ${PROJECT_BINARY_DIR}/Caffe2Config.cmake
      @ONLY)
  install(FILES
      ${PROJECT_BINARY_DIR}/Caffe2ConfigVersion.cmake
      ${PROJECT_BINARY_DIR}/Caffe2Config.cmake
      DESTINATION share/cmake/Caffe2
      COMPONENT dev)
  install(FILES
      ${PROJECT_SOURCE_DIR}/cmake/public/cuda.cmake
      ${PROJECT_SOURCE_DIR}/cmake/public/glog.cmake
      ${PROJECT_SOURCE_DIR}/cmake/public/gflags.cmake
      ${PROJECT_SOURCE_DIR}/cmake/public/mkl.cmake
      ${PROJECT_SOURCE_DIR}/cmake/public/mkldnn.cmake
      ${PROJECT_SOURCE_DIR}/cmake/public/protobuf.cmake
      ${PROJECT_SOURCE_DIR}/cmake/public/threads.cmake
      ${PROJECT_SOURCE_DIR}/cmake/public/utils.cmake
      DESTINATION share/cmake/Caffe2/public
      COMPONENT dev)
  install(DIRECTORY
      ${PROJECT_SOURCE_DIR}/cmake/Modules_CUDA_fix
      DESTINATION share/cmake/Caffe2/
      COMPONENT dev)

  install(EXPORT Caffe2Targets DESTINATION share/cmake/Caffe2
      FILE Caffe2Targets.cmake
      COMPONENT dev)
else()
  message(WARNING
      "Generated cmake files are only available when building "
      "shared libs.")
endif()

# ---[ Modules
# If master flag for buildling Caffe2 is disabled, we also disable the
# build for Caffe2 related operator modules.
if(BUILD_CAFFE2)
  add_subdirectory(modules)
endif()

# ---[ Binaries
# Binaries will be built after the Caffe2 main libraries and the modules
# are built. For the binaries, they will be linked to the Caffe2 main
# libraries, as well as all the modules that are built with Caffe2 (the ones
# built in the previous Modules section above).
if(BUILD_BINARY)
  add_subdirectory(binaries)
endif()

# ---[ JNI
if(BUILD_JNI)
  set(BUILD_LIBTORCH_WITH_JNI 1)
  set(FBJNI_SKIP_TESTS 1)
  add_subdirectory(android/pytorch_android)
endif()

include(cmake/Summary.cmake)
caffe2_print_configuration_summary()

# ---[ Torch Deploy
if(USE_DEPLOY)
  add_subdirectory(torch/csrc/deploy)
endif()<|MERGE_RESOLUTION|>--- conflicted
+++ resolved
@@ -254,10 +254,7 @@
       "ANDROID" OFF)
 endif()
 
-<<<<<<< HEAD
-=======
 option(USE_SOURCE_DEBUG_ON_MOBILE "Enable " ON)
->>>>>>> 078fadaa
 option(USE_VULKAN_FP16_INFERENCE "Vulkan - Use fp16 inference" OFF)
 option(USE_VULKAN_RELAXED_PRECISION "Vulkan - Use relaxed precision math in the kernels (mediump)" OFF)
 option(USE_VULKAN_SHADERC_RUNTIME "Vulkan - Use runtime shader compilation as opposed to build-time (needs libshaderc)" OFF)
@@ -289,19 +286,12 @@
 option(USE_TBB "Use TBB" OFF)
 option(ONNX_ML "Enable traditional ONNX ML API." ON)
 option(HAVE_SOVERSION "Whether to add SOVERSION to the shared objects" OFF)
-<<<<<<< HEAD
-cmake_dependent_option(
-    USE_DEPLOY "Build embedded torch::deploy interpreter" OFF
-    "BUILD_PYTHON" OFF)
-cmake_dependent_option(USE_CCACHE "Attempt using CCache to wrap the compilation" ON "UNIX" OFF)
-=======
 option(BUILD_LIBTORCH_CPU_WITH_DEBUG "Enable RelWithDebInfo for libtorch_cpu target only" OFF)
 cmake_dependent_option(
     USE_DEPLOY "Build embedded torch::deploy interpreter.  See torch/csrc/deploy/README.md for more info." OFF
     "BUILD_PYTHON" OFF)
 cmake_dependent_option(USE_CCACHE "Attempt using CCache to wrap the compilation" ON "UNIX" OFF)
 option(WERROR "Build with -Werror supported by the compiler" OFF)
->>>>>>> 078fadaa
 
 if(USE_CCACHE)
   find_program(CCACHE_PROGRAM ccache)
